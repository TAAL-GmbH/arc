module e2e_tests

go 1.21.3

require (
	github.com/bitcoin-sv/arc v1.1.98
	github.com/bitcoinsv/bsvd v0.0.0-20190609155523-4c29707f7173
	github.com/bitcoinsv/bsvutil v0.0.0-20181216182056-1d77cf353ea9
	github.com/libsv/go-bc v0.1.29
	github.com/libsv/go-bk v0.1.6
	github.com/libsv/go-bt/v2 v2.2.5
	github.com/libsv/go-p2p v0.3.0
	github.com/ordishs/go-bitcoin v1.0.85
	github.com/stretchr/testify v1.9.0
)

require (
	bitbucket.org/simon_ordish/cryptolib v1.0.48 // indirect
	github.com/apapsch/go-jsonmerge/v2 v2.0.0 // indirect
	github.com/davecgh/go-spew v1.1.1 // indirect
	github.com/getkin/kin-openapi v0.103.0 // indirect
	github.com/go-openapi/jsonpointer v0.19.6 // indirect
	github.com/go-openapi/swag v0.22.3 // indirect
	github.com/go-zeromq/goczmq/v4 v4.2.2 // indirect
	github.com/go-zeromq/zmq4 v0.15.0 // indirect
	github.com/google/uuid v1.6.0 // indirect
	github.com/invopop/yaml v0.1.0 // indirect
	github.com/josharian/intern v1.0.0 // indirect
	github.com/labstack/echo/v4 v4.11.1 // indirect
	github.com/labstack/gommon v0.4.0 // indirect
	github.com/mailru/easyjson v0.7.7 // indirect
	github.com/mattn/go-colorable v0.1.13 // indirect
	github.com/mattn/go-isatty v0.0.20 // indirect
	github.com/oapi-codegen/runtime v1.0.0 // indirect
	github.com/patrickmn/go-cache v2.1.0+incompatible // indirect
	github.com/pkg/errors v0.9.1 // indirect
	github.com/pmezard/go-difflib v1.0.0 // indirect
	github.com/rogpeppe/go-internal v1.10.0 // indirect
	github.com/valyala/bytebufferpool v1.0.0 // indirect
	github.com/valyala/fasttemplate v1.2.2 // indirect
	golang.org/x/crypto v0.22.0 // indirect
	golang.org/x/net v0.24.0 // indirect
	golang.org/x/sync v0.6.0 // indirect
	golang.org/x/sys v0.19.0 // indirect
	golang.org/x/text v0.14.0 // indirect
<<<<<<< HEAD
	google.golang.org/genproto/googleapis/rpc v0.0.0-20240415180920-8c6c420018be // indirect
	google.golang.org/grpc v1.63.2 // indirect
	google.golang.org/protobuf v1.33.0 // indirect
=======
>>>>>>> f5740c64
	gopkg.in/yaml.v3 v3.0.1 // indirect
)<|MERGE_RESOLUTION|>--- conflicted
+++ resolved
@@ -43,11 +43,8 @@
 	golang.org/x/sync v0.6.0 // indirect
 	golang.org/x/sys v0.19.0 // indirect
 	golang.org/x/text v0.14.0 // indirect
-<<<<<<< HEAD
 	google.golang.org/genproto/googleapis/rpc v0.0.0-20240415180920-8c6c420018be // indirect
 	google.golang.org/grpc v1.63.2 // indirect
 	google.golang.org/protobuf v1.33.0 // indirect
-=======
->>>>>>> f5740c64
 	gopkg.in/yaml.v3 v3.0.1 // indirect
 )