package metamorph

import (
	"context"
	"errors"
	"fmt"
	"log/slog"
	"os"
	"strconv"
	"sync"
	"time"

	"github.com/bitcoin-sv/arc/internal/metamorph/processor_response"
	"github.com/bitcoin-sv/arc/internal/metamorph/store"
	"github.com/bitcoin-sv/arc/pkg/blocktx/blocktx_api"
	"github.com/bitcoin-sv/arc/pkg/metamorph/metamorph_api"
	"github.com/libsv/go-p2p"
	"github.com/libsv/go-p2p/chaincfg/chainhash"
)

const (
	// maxRetriesDefault number of times we will retry announcing transaction if we haven't seen it on the network
	maxRetriesDefault = 1000
	// length of interval for checking transactions if they are seen on the network
	// if not we resend them again for a few times
	unseenTransactionRebroadcastingInterval    = 60 * time.Second
	seenOnNetworkTransactionRequestingInterval = 3 * time.Minute

	mapExpiryTimeDefault            = 24 * time.Hour
	seenOnNetworkTxTimeDefault      = 3 * 24 * time.Hour
	seenOnNetworkTxTimeUntilDefault = 2 * time.Hour
	LogLevelDefault                 = slog.LevelInfo

	loadUnminedLimit                 = int64(5000)
	loadSeenOnNetworkLimit           = int64(5000)
	minimumHealthyConnectionsDefault = 2

	processStatusUpdatesIntervalDefault  = 500 * time.Millisecond
	processStatusUpdatesBatchSizeDefault = 1000

	monitorPeersIntervalDefault = 60 * time.Second
)

type Processor struct {
	store                     store.MetamorphStore
	hostname                  string
	ProcessorResponseMap      *ProcessorResponseMap
	pm                        p2p.PeerManagerI
	mqClient                  MessageQueueClient
	logger                    *slog.Logger
	mapExpiryTime             time.Duration
	seenOnNetworkTxTime       time.Duration
	seenOnNetworkTxTimeUntil  time.Duration
	now                       func() time.Time
	stats                     *processorStats
	maxRetries                int
	minimumHealthyConnections int
	callbackSender            CallbackSender

	waitGroup *sync.WaitGroup

	CancelCollectStats     context.CancelFunc
	statCollectionInterval time.Duration

	lockTransactionsInterval time.Duration
	CancelLockTransactions   context.CancelFunc

	CancelMinedCallbacks context.CancelFunc
	minedTxsChan         chan *blocktx_api.TransactionBlocks

	storageStatusUpdateCh               chan store.UpdateStatus
	CancelProcessStatusUpdatesInStorage context.CancelFunc
	processStatusUpdatesInterval        time.Duration
	processStatusUpdatesBatchSize       int

<<<<<<< HEAD
	processExpiredTxsInterval        time.Duration
	processSeenOnNetworkTxsInterval  time.Duration
	CancelProcessExpiredTransactions context.CancelFunc

	CancelProcessSeenOnNetworkTxRequesting context.CancelFunc
=======
	cancelProcessSeenOnNetworkTxRequesting       context.CancelFunc
	quitProcessSeenOnNetworkTxRequestingComplete chan struct{}

	cancelMonitorPeers   context.CancelFunc
	wgMonitorPeers       sync.WaitGroup
	monitorPeersInterval time.Duration
>>>>>>> eb3ad9fb
}

type Option func(f *Processor)

type CallbackSender interface {
	SendCallback(logger *slog.Logger, tx *store.StoreData)
	Shutdown(logger *slog.Logger)
}

func NewProcessor(s store.MetamorphStore, pm p2p.PeerManagerI, opts ...Option) (*Processor, error) {
	if s == nil {
		return nil, errors.New("store cannot be nil")
	}

	if pm == nil {
		return nil, errors.New("peer manager cannot be nil")
	}

	hostname, err := os.Hostname()
	if err != nil {
		return nil, err
	}

	p := &Processor{
		store:                     s,
		hostname:                  hostname,
		pm:                        pm,
		mapExpiryTime:             mapExpiryTimeDefault,
		seenOnNetworkTxTime:       seenOnNetworkTxTimeDefault,
		seenOnNetworkTxTimeUntil:  seenOnNetworkTxTimeUntilDefault,
		now:                       time.Now,
		maxRetries:                maxRetriesDefault,
		minimumHealthyConnections: minimumHealthyConnectionsDefault,

		processExpiredTxsInterval:       unseenTransactionRebroadcastingInterval,
		processSeenOnNetworkTxsInterval: seenOnNetworkTransactionRequestingInterval,
		lockTransactionsInterval:        unseenTransactionRebroadcastingInterval,

		processStatusUpdatesInterval:  processStatusUpdatesIntervalDefault,
		processStatusUpdatesBatchSize: processStatusUpdatesBatchSizeDefault,
		storageStatusUpdateCh:         make(chan store.UpdateStatus, processStatusUpdatesBatchSizeDefault),
		stats:                         newProcessorStats(),
		WaitGroup:                     &sync.WaitGroup{},

		statCollectionInterval: statCollectionIntervalDefault,

		wgMonitorPeers:       sync.WaitGroup{},
		monitorPeersInterval: monitorPeersIntervalDefault,
	}

	p.logger = slog.New(slog.NewJSONHandler(os.Stdout, &slog.HandlerOptions{Level: LogLevelDefault})).With(slog.String("service", "mtm"))

	// apply options to processor
	for _, opt := range opts {
		opt(p)
	}

	p.ProcessorResponseMap = NewProcessorResponseMap(p.mapExpiryTime, WithNowResponseMap(p.now))

	p.logger.Info("Starting processor", slog.String("cacheExpiryTime", p.mapExpiryTime.String()))

	_ = newPrometheusCollector(p)

	return p, nil
}

// Shutdown closes all channels and goroutines gracefully
func (p *Processor) Shutdown() {
	p.logger.Info("Shutting down processor")

	err := p.unlockRecords()
	if err != nil {
		p.logger.Error("Failed to unlock all hashes", slog.String("err", err.Error()))
	}

	if p.CancelLockTransactions != nil {
		p.CancelLockTransactions()
	}

	if p.CancelMinedCallbacks != nil {
		p.CancelMinedCallbacks()
	}

	if p.CancelProcessStatusUpdatesInStorage != nil {
		p.CancelProcessStatusUpdatesInStorage()
	}

	if p.CancelProcessExpiredTransactions != nil {
		p.CancelProcessExpiredTransactions()
	}

	if p.CancelProcessSeenOnNetworkTxRequesting != nil {
		p.CancelProcessSeenOnNetworkTxRequesting()
	}

	if p.CancelCollectStats != nil {
		p.CancelCollectStats()
	}

<<<<<<< HEAD
	// wait for all of those above to finish
	p.waitGroup.Wait()
=======
	if p.cancelCollectStats != nil {
		p.cancelCollectStats()
		<-p.quitCollectStatsComplete
	}

	if p.cancelMonitorPeers != nil {
		p.cancelMonitorPeers()
		p.wgMonitorPeers.Wait()
	}
>>>>>>> eb3ad9fb
}

func (p *Processor) unlockRecords() error {
	unlockedItems, err := p.store.SetUnlockedByName(context.Background(), p.hostname)
	if err != nil {
		return err
	}
	p.logger.Info("unlocked items", slog.Int64("number", unlockedItems))

	return nil
}

func (p *Processor) StartMonitorPeers() {
	ctx, cancel := context.WithCancel(context.Background())
	p.cancelMonitorPeers = cancel

	ticker := time.NewTicker(p.monitorPeersInterval)
	p.wgMonitorPeers.Add(1)
	go func() {
		defer func() {
			if r := recover(); r != nil {
				p.logger.Error("Recovered from panic", "panic", r, slog.String("stacktrace", string(debug.Stack())))
			}
			p.wgMonitorPeers.Done()
		}()

		for {
			select {
			case <-ctx.Done():
				return
			case <-ticker.C:

				peers := p.GetPeers()

				for _, peer := range peers {
					if !peer.Connected() || !peer.IsHealthy() {
						p.logger.Warn("Unhealthy peer", slog.String("address", peer.String()), slog.Bool("connected", peer.Connected()), slog.Bool("healthy", peer.IsHealthy()))
					}
				}

				// Todo: restart unhealthy peers
			}
		}
	}()
}

func (p *Processor) StartProcessMinedCallbacks() {
	ctx, cancel := context.WithCancel(context.Background())
	p.CancelMinedCallbacks = cancel
	p.waitGroup.Add(1)
	go func() {
		defer p.waitGroup.Done()

		for {
			select {
			case <-ctx.Done():
				return
			case txBlocks := <-p.minedTxsChan:
				if txBlocks == nil {
					continue
				}

				updatedData, err := p.store.UpdateMined(ctx, txBlocks)
				if err != nil {
					p.logger.Error("failed to register transactions", slog.String("err", err.Error()))
					return
				}

				for _, data := range updatedData {
					if data.CallbackUrl != "" {
						go p.callbackSender.SendCallback(p.logger, data)
					}
				}
			}
		}
	}()
}

func (p *Processor) CheckAndUpdate(statusUpdatesMap *map[chainhash.Hash]store.UpdateStatus) {
	if len(*statusUpdatesMap) == 0 {
		return
	}

	statusUpdates := make([]store.UpdateStatus, 0, p.processStatusUpdatesBatchSize)
	for _, distinctStatusUpdate := range *statusUpdatesMap {
		statusUpdates = append(statusUpdates, distinctStatusUpdate)
	}

	err := p.statusUpdateWithCallback(statusUpdates)
	if err != nil {
		p.logger.Error("failed to bulk update statuses", slog.String("err", err.Error()))
	}

	*statusUpdatesMap = map[chainhash.Hash]store.UpdateStatus{}
}

func (p *Processor) StartProcessStatusUpdatesInStorage() {
	ticker := time.NewTicker(p.processStatusUpdatesInterval)
	ctx, cancel := context.WithCancel(context.Background())
	p.CancelProcessStatusUpdatesInStorage = cancel
	p.waitGroup.Add(1)
	go func() {
		defer p.waitGroup.Done()
		statusUpdatesMap := map[chainhash.Hash]store.UpdateStatus{}

		for {
			select {
			case <-ctx.Done():
				return
			case statusUpdate := <-p.storageStatusUpdateCh:
				// Ensure no duplicate hashes, overwrite value if the status has higher value than existing status
				foundStatusUpdate, found := statusUpdatesMap[statusUpdate.Hash]
				if !found || (found && statusValueMap[foundStatusUpdate.Status] < statusValueMap[statusUpdate.Status]) {
					statusUpdatesMap[statusUpdate.Hash] = statusUpdate
				}

				if len(statusUpdatesMap) >= p.processStatusUpdatesBatchSize {
					p.CheckAndUpdate(&statusUpdatesMap)
				}
			case <-ticker.C:
				p.CheckAndUpdate(&statusUpdatesMap)
			}
		}
	}()
}

func (p *Processor) statusUpdateWithCallback(statusUpdates []store.UpdateStatus) error {
	updatedData, err := p.store.UpdateStatusBulk(context.Background(), statusUpdates)
	if err != nil {
		return err
	}

	for _, data := range updatedData {
		if ((data.Status == metamorph_api.Status_SEEN_ON_NETWORK || data.Status == metamorph_api.Status_SEEN_IN_ORPHAN_MEMPOOL) && data.FullStatusUpdates || data.Status == metamorph_api.Status_REJECTED) && data.CallbackUrl != "" {
			go p.callbackSender.SendCallback(p.logger, data)
		}
	}
	return nil
}

func (p *Processor) StartLockTransactions() {
	ctx, cancel := context.WithCancel(context.Background())
	p.CancelLockTransactions = cancel
	p.waitGroup.Add(1)

	ticker := time.NewTicker(p.lockTransactionsInterval)
	go func() {
		defer p.waitGroup.Done()
		for {
			select {
			case <-ctx.Done():
				return
			case <-ticker.C:
				expiredSince := p.now().Add(-1 * p.mapExpiryTime)
				err := p.store.SetLocked(ctx, expiredSince, loadUnminedLimit)
				if err != nil {
					p.logger.Error("Failed to set transactions locked", slog.String("err", err.Error()))
				}
			}
		}
	}()
}

func (p *Processor) StartRequestingSeenOnNetworkTxs() {
	ctx, cancel := context.WithCancel(context.Background())
	p.CancelProcessSeenOnNetworkTxRequesting = cancel
	p.waitGroup.Add(1)
	ticker := time.NewTicker(p.processSeenOnNetworkTxsInterval)
	go func() {
		defer p.waitGroup.Done()
		for {
			select {
			case <-ctx.Done():
				return
			case <-ticker.C:
				// Periodically read SEEN_ON_NETWORK transactions from database check their status in blocktx
				getSeenOnNetworkSince := p.now().Add(-1 * p.seenOnNetworkTxTime)
				getSeenOnNetworkUntil := p.now().Add(-1 * p.seenOnNetworkTxTimeUntil)
				var offset int64
				var totalSeenOnNetworkTxs int

				for {
					seenOnNetworkTxs, err := p.store.GetSeenOnNetwork(ctx, getSeenOnNetworkSince, getSeenOnNetworkUntil, loadSeenOnNetworkLimit, offset)
					offset += loadSeenOnNetworkLimit
					if err != nil {
						p.logger.Error("Failed to get SeenOnNetwork transactions", slog.String("err", err.Error()))
						continue
					}

					if len(seenOnNetworkTxs) == 0 {
						break
					}

					totalSeenOnNetworkTxs += len(seenOnNetworkTxs)

					for _, tx := range seenOnNetworkTxs {
						// by requesting tx, blocktx checks if it has the transaction mined in the database and sends it back
						if err = p.mqClient.PublishRequestTx(tx.Hash[:]); err != nil {
							p.logger.Error("failed to request tx from blocktx", slog.String("hash", tx.Hash.String()))
						}
					}
				}

				if totalSeenOnNetworkTxs > 0 {
					p.logger.Info("SEEN_ON_NETWORK txs being requested", slog.Int("number", totalSeenOnNetworkTxs))
				}
			}
		}
	}()
}

func (p *Processor) StartProcessExpiredTransactions() {
	ctx, cancel := context.WithCancel(context.Background())
	p.CancelProcessExpiredTransactions = cancel
	p.waitGroup.Add(1)
	ticker := time.NewTicker(p.processExpiredTxsInterval)
	go func() {
		defer p.waitGroup.Done()
		for {
			select {
			case <-ctx.Done():
				return
			case <-ticker.C: // Periodically read unmined transactions from database and announce them again
				// define from what point in time we are interested in unmined transactions
				getUnminedSince := p.now().Add(-1 * p.mapExpiryTime)
				var offset int64

				requested := 0
				announced := 0
				for {
					// get all transactions since then chunk by chunk
					unminedTxs, err := p.store.GetUnmined(ctx, getUnminedSince, loadUnminedLimit, offset)
					if err != nil {
						p.logger.Error("Failed to get unmined transactions", slog.String("err", err.Error()))
						break
					}

					offset += loadUnminedLimit
					if len(unminedTxs) == 0 {
						break
					}

					for _, tx := range unminedTxs {
						if tx.Retries > p.maxRetries {
							continue
						}

						// mark that we retried processing this transaction once more
						if err = p.store.IncrementRetries(ctx, tx.Hash); err != nil {
							p.logger.Error("Failed to increment retries in database", slog.String("err", err.Error()))
						}

						// every second time request tx, every other time announce tx
						if tx.Retries%2 == 0 {
							// Sending GETDATA to peers to see if they have it
							p.logger.Debug("Re-getting expired tx", slog.String("hash", tx.Hash.String()))
							p.pm.RequestTransaction(tx.Hash)
							requested++
							continue
						}

						p.logger.Debug("Re-announcing expired tx", slog.String("hash", tx.Hash.String()))
						p.pm.AnnounceTransaction(tx.Hash, nil)
						announced++
					}
				}

				if announced > 0 || requested > 0 {
					p.logger.Info("Retried unmined transactions", slog.Int("announced", announced), slog.Int("requested", requested), slog.String("since", getUnminedSince.String()))
				}
			}
		}
	}()
}

// GetPeers returns a list of connected and a list of disconnected peers
func (p *Processor) GetPeers() []p2p.PeerI {
	return p.pm.GetPeers()
}

var statusValueMap = map[metamorph_api.Status]int{
	metamorph_api.Status_UNKNOWN:                0,
	metamorph_api.Status_QUEUED:                 1,
	metamorph_api.Status_RECEIVED:               2,
	metamorph_api.Status_STORED:                 3,
	metamorph_api.Status_ANNOUNCED_TO_NETWORK:   4,
	metamorph_api.Status_REQUESTED_BY_NETWORK:   5,
	metamorph_api.Status_SENT_TO_NETWORK:        6,
	metamorph_api.Status_SEEN_IN_ORPHAN_MEMPOOL: 7,
	metamorph_api.Status_ACCEPTED_BY_NETWORK:    8,
	metamorph_api.Status_SEEN_ON_NETWORK:        9,
	metamorph_api.Status_REJECTED:               10,
	metamorph_api.Status_MINED:                  11,
	metamorph_api.Status_CONFIRMED:              12,
}

func (p *Processor) SendStatusForTransaction(hash *chainhash.Hash, status metamorph_api.Status, source string, statusErr error) error {
	// make sure we update the transaction status in database
	var rejectReason string
	if statusErr != nil {
		rejectReason = statusErr.Error()
	}

	p.storageStatusUpdateCh <- store.UpdateStatus{
		Hash:         *hash,
		Status:       status,
		RejectReason: rejectReason,
	}

	// if we receive new update check if we have client connection waiting for status and send it
	processorResponse, ok := p.ProcessorResponseMap.Get(hash)
	if ok {
		processorResponse.UpdateStatus(&processor_response.ProcessorResponseStatusUpdate{
			Status:    status,
			StatusErr: statusErr,
		})
	}

	p.logger.Debug("Status reported for tx", slog.String("status", status.String()), slog.String("hash", hash.String()))
	return nil
}

func (p *Processor) ProcessTransaction(ctx context.Context, req *ProcessorRequest) {
	// we need to decouple the Context from the request, so that we don't get cancelled
	// when the request is cancelled

	// check if tx already stored, return it
	data, err := p.store.Get(ctx, req.Data.Hash[:])
	if err == nil {
		/*
			When transaction is re-submitted we make inserted_at_num to be now()
			to make sure it will be loaded and re-broadcasted if needed.
		*/
		insertedAtNum, _ := strconv.Atoi(p.now().Format("2006010215"))
		data.InsertedAtNum = insertedAtNum
		if setErr := p.store.Set(ctx, req.Data.Hash[:], data); setErr != nil {
			p.logger.Error("Failed to store transaction", slog.String("hash", req.Data.Hash.String()), slog.String("err", setErr.Error()))
		}

		var rejectErr error
		if data.RejectReason != "" {
			rejectErr = errors.New(data.RejectReason)
		}

		// notify the client instantly and return without waiting for any specific status
		req.ResponseChannel <- processor_response.StatusAndError{
			Hash:   data.Hash,
			Status: data.Status,
			Err:    rejectErr,
		}

		return
	}

	// register transaction in blocktx using message queue
	if err = p.mqClient.PublishRegisterTxs(req.Data.Hash[:]); err != nil {
		p.logger.Error("failed to register tx in blocktx", slog.String("hash", req.Data.Hash.String()), slog.String("err", err.Error()))
	}

	processorResponse := processor_response.NewProcessorResponseWithChannel(req.Data.Hash, req.ResponseChannel, req.Timeout)

	// store in database
	req.Data.Status = metamorph_api.Status_STORED
	insertedAtNum, _ := strconv.Atoi(p.now().Format("2006010215"))
	req.Data.InsertedAtNum = insertedAtNum
	err = p.store.Set(ctx, req.Data.Hash[:], req.Data)
	if err != nil {
		p.logger.Error("Failed to store transaction", slog.String("hash", req.Data.Hash.String()), slog.String("err", err.Error()))
	}

	// broadcast that transaction is stored to client
	processorResponse.UpdateStatus(&processor_response.ProcessorResponseStatusUpdate{
		Status:    metamorph_api.Status_STORED,
		StatusErr: err,
	})

	// Add this transaction to the map of transactions that client is listening to with open connection.
	p.ProcessorResponseMap.Set(req.Data.Hash, processorResponse)

	// we no longer need processor response object after client disconnects
	go func() {
		time.Sleep(req.Timeout + time.Second)
		p.ProcessorResponseMap.Delete(req.Data.Hash)
	}()

	// Announce transaction to network and save peers
	p.logger.Debug("announcing transaction", slog.String("hash", req.Data.Hash.String()))
	p.pm.AnnounceTransaction(req.Data.Hash, nil)

	// notify existing client about new status
	processorResponse, ok := p.ProcessorResponseMap.Get(req.Data.Hash)
	if ok {
		processorResponse.UpdateStatus(&processor_response.ProcessorResponseStatusUpdate{
			Status:    metamorph_api.Status_ANNOUNCED_TO_NETWORK,
			StatusErr: nil,
		})
	}

	// broadcast that transaction is announced to network (eventually active clientს catch that)
	p.storageStatusUpdateCh <- store.UpdateStatus{
		Hash:         *req.Data.Hash,
		Status:       metamorph_api.Status_ANNOUNCED_TO_NETWORK,
		RejectReason: "",
	}
}

var (
	ErrUnhealthy = fmt.Errorf("processor has less than %d healthy peer connections", minimumHealthyConnectionsDefault)
)

func (p *Processor) Health() error {
	healthyConnections := 0

	for _, peer := range p.pm.GetPeers() {
		if peer.Connected() && peer.IsHealthy() {
			healthyConnections++
		}
	}

	if healthyConnections < p.minimumHealthyConnections {
		p.logger.Warn("Less than expected healthy peers", slog.Int("connections", healthyConnections))
		return ErrUnhealthy
	}

	return nil
}<|MERGE_RESOLUTION|>--- conflicted
+++ resolved
@@ -73,20 +73,15 @@
 	processStatusUpdatesInterval        time.Duration
 	processStatusUpdatesBatchSize       int
 
-<<<<<<< HEAD
 	processExpiredTxsInterval        time.Duration
 	processSeenOnNetworkTxsInterval  time.Duration
 	CancelProcessExpiredTransactions context.CancelFunc
 
 	CancelProcessSeenOnNetworkTxRequesting context.CancelFunc
-=======
-	cancelProcessSeenOnNetworkTxRequesting       context.CancelFunc
-	quitProcessSeenOnNetworkTxRequestingComplete chan struct{}
 
 	cancelMonitorPeers   context.CancelFunc
 	wgMonitorPeers       sync.WaitGroup
 	monitorPeersInterval time.Duration
->>>>>>> eb3ad9fb
 }
 
 type Option func(f *Processor)
@@ -129,7 +124,7 @@
 		processStatusUpdatesBatchSize: processStatusUpdatesBatchSizeDefault,
 		storageStatusUpdateCh:         make(chan store.UpdateStatus, processStatusUpdatesBatchSizeDefault),
 		stats:                         newProcessorStats(),
-		WaitGroup:                     &sync.WaitGroup{},
+		waitGroup:                     &sync.WaitGroup{},
 
 		statCollectionInterval: statCollectionIntervalDefault,
 
@@ -186,20 +181,12 @@
 		p.CancelCollectStats()
 	}
 
-<<<<<<< HEAD
-	// wait for all of those above to finish
-	p.waitGroup.Wait()
-=======
-	if p.cancelCollectStats != nil {
-		p.cancelCollectStats()
-		<-p.quitCollectStatsComplete
-	}
-
 	if p.cancelMonitorPeers != nil {
 		p.cancelMonitorPeers()
 		p.wgMonitorPeers.Wait()
 	}
->>>>>>> eb3ad9fb
+
+	p.waitGroup.Wait()
 }
 
 func (p *Processor) unlockRecords() error {
@@ -219,12 +206,7 @@
 	ticker := time.NewTicker(p.monitorPeersInterval)
 	p.wgMonitorPeers.Add(1)
 	go func() {
-		defer func() {
-			if r := recover(); r != nil {
-				p.logger.Error("Recovered from panic", "panic", r, slog.String("stacktrace", string(debug.Stack())))
-			}
-			p.wgMonitorPeers.Done()
-		}()
+		defer p.wgMonitorPeers.Done()
 
 		for {
 			select {
