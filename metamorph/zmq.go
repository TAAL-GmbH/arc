package metamorph

import (
	"encoding/hex"
	"encoding/json"
	"fmt"
	"net/url"
	"strconv"
	"sync/atomic"
	"time"

	"github.com/TAAL-GmbH/arc/metamorph/metamorph_api"
	"github.com/ordishs/go-bitcoin"
	"github.com/ordishs/gocore"
)

type ZMQStats struct {
	hashTx               atomic.Uint64
	invalidTx            atomic.Uint64
	discardedFromMempool atomic.Uint64
}

type ZMQ struct {
	URL             *url.URL
	Stats           *ZMQStats
	statusMessageCh chan<- *PeerTxMessage
	logger          *gocore.Logger
}

type ZMQTxInfo struct {
	TxID                        string        `json:"txid"`
	FromBlock                   bool          `json:"fromBlock"`
	Source                      string        `json:"source"`
	Address                     string        `json:"address"`
	NodeId                      int           `json:"nodeId"`
	Size                        int           `json:"size"`
	Hex                         string        `json:"hex"`
	IsInvalid                   bool          `json:"isInvalid"`
	IsValidationError           bool          `json:"isValidationError"`
	IsMissingInputs             bool          `json:"isMissingInputs"`
	IsDoubleSpendDetected       bool          `json:"isDoubleSpendDetected"`
	IsMempoolConflictDetected   bool          `json:"isMempoolConflictDetected"`
	IsNonFinal                  bool          `json:"isNonFinal"`
	IsValidationTimeoutExceeded bool          `json:"isValidationTimeoutExceeded"`
	IsStandardTx                bool          `json:"isStandardTx"`
<<<<<<< HEAD
	RejectionCode               bool          `json:"rejectionCode"`
=======
	RejectionCode               int           `json:"rejectionCode"`
>>>>>>> d00bf2c3
	Reason                      string        `json:"reason"`
	RejectionReason             string        `json:"rejectionReason"`
	CollidedWith                []interface{} `json:"collidedWith"`
	RejectionTime               string        `json:"rejectionTime"`
}

func NewZMQ(zmqURL *url.URL, statusMessageCh chan<- *PeerTxMessage) *ZMQ {
	var zmqLogger = gocore.Log("zmq")
	z := &ZMQ{
		URL: zmqURL,
		Stats: &ZMQStats{
			hashTx:               atomic.Uint64{},
			invalidTx:            atomic.Uint64{},
			discardedFromMempool: atomic.Uint64{},
		},
		statusMessageCh: statusMessageCh,
		logger:          zmqLogger,
	}

	return z
}

func (z *ZMQ) Start() {
	port, err := strconv.Atoi(z.URL.Port())
	if err != nil {
		z.logger.Fatalf("Could not parse port from metamorph_zmqAddress: %v", err)
	}

	z.logger.Infof("Listening to ZMQ on %s:%d", z.URL.Hostname(), port)

	zmq := bitcoin.NewZMQ(z.URL.Hostname(), port, z.logger)

	ch := make(chan []string)

	go func() {
		for c := range ch {
			switch c[0] {
			case "hashtx2":
				z.Stats.hashTx.Add(1)
				z.logger.Debugf("hashtx %s", c[1])
				z.statusMessageCh <- &PeerTxMessage{
					Start:  time.Now(),
					Txid:   c[1],
					Status: metamorph_api.Status_ACCEPTED_BY_NETWORK,
					Peer:   z.URL.String(),
				}
			case "invalidtx":
				z.Stats.invalidTx.Add(1)
				// c[1] is lots of info about the tx in json format encoded in hex
				var txInfo *ZMQTxInfo
				txInfo, err = z.parseTxInfo(c)
				if err != nil {
					z.logger.Error("invalidtx: failed to hex decode tx info")
					continue
				}
				errReason := "invalid transaction"
				if txInfo.RejectionReason != "" {
					errReason += ": " + txInfo.RejectionReason
				}
				if txInfo.IsMissingInputs {
					errReason += " - missing inputs"
				}
				if txInfo.IsDoubleSpendDetected {
					errReason += " - double spend"
				}
				z.logger.Debugf("invalidtx %s: %s", txInfo.TxID, errReason)
				z.statusMessageCh <- &PeerTxMessage{
					Start:  time.Now(),
					Txid:   txInfo.TxID,
					Status: metamorph_api.Status_REJECTED,
					Peer:   z.URL.String(),
					Err:    fmt.Errorf(errReason),
				}
			case "discardedfrommempool":
				z.Stats.discardedFromMempool.Add(1)
				var txInfo *ZMQTxInfo
				txInfo, err = z.parseTxInfo(c)
				if err != nil {
					z.logger.Error("invalidtx: failed to hex decode tx info")
					continue
				}
				reason := ""
				if txInfo.Reason != "" {
					reason = txInfo.Reason
				}
				if txInfo.RejectionReason != "" {
					reason += ": " + txInfo.RejectionReason
				}
				// reasons can be "collision-in-block-tx" and "unknown-reason"
				z.logger.Debugf("discardedfrommempool %s: %s", txInfo.TxID, reason)
				z.statusMessageCh <- &PeerTxMessage{
					Start:  time.Now(),
					Txid:   txInfo.TxID,
					Status: metamorph_api.Status_REJECTED,
					Peer:   z.URL.String(),
					Err:    fmt.Errorf("discarded from mempool: %s", reason),
				}
			default:
				z.logger.Info("Unhandled ZMQ message", c)
			}
		}
	}()

	if err = zmq.Subscribe("hashtx2", ch); err != nil {
		z.logger.Fatal(err)
	}

	if err = zmq.Subscribe("invalidtx", ch); err != nil {
		z.logger.Fatal(err)
	}

	if err = zmq.Subscribe("discardedfrommempool", ch); err != nil {
		z.logger.Fatal(err)
	}
}

func (z *ZMQ) parseTxInfo(c []string) (*ZMQTxInfo, error) {
<<<<<<< HEAD
	var txInfo *ZMQTxInfo
=======
	var txInfo ZMQTxInfo
>>>>>>> d00bf2c3
	txInfoBytes, err := hex.DecodeString(c[1])
	if err != nil {
		return nil, err
	}
	err = json.Unmarshal(txInfoBytes, &txInfo)
	if err != nil {
		return nil, err
	}
	return &txInfo, nil
}<|MERGE_RESOLUTION|>--- conflicted
+++ resolved
@@ -43,11 +43,7 @@
 	IsNonFinal                  bool          `json:"isNonFinal"`
 	IsValidationTimeoutExceeded bool          `json:"isValidationTimeoutExceeded"`
 	IsStandardTx                bool          `json:"isStandardTx"`
-<<<<<<< HEAD
-	RejectionCode               bool          `json:"rejectionCode"`
-=======
 	RejectionCode               int           `json:"rejectionCode"`
->>>>>>> d00bf2c3
 	Reason                      string        `json:"reason"`
 	RejectionReason             string        `json:"rejectionReason"`
 	CollidedWith                []interface{} `json:"collidedWith"`
@@ -165,11 +161,7 @@
 }
 
 func (z *ZMQ) parseTxInfo(c []string) (*ZMQTxInfo, error) {
-<<<<<<< HEAD
-	var txInfo *ZMQTxInfo
-=======
 	var txInfo ZMQTxInfo
->>>>>>> d00bf2c3
 	txInfoBytes, err := hex.DecodeString(c[1])
 	if err != nil {
 		return nil, err
