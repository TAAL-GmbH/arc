package metamorph_test

import (
	"bytes"
	"context"
	"errors"
	"fmt"
	"log/slog"
	"os"
	"sync"
	"testing"
	"time"

	"github.com/bitcoin-sv/arc/blocktx/blocktx_api"
	. "github.com/bitcoin-sv/arc/metamorph"
	"github.com/bitcoin-sv/arc/metamorph/metamorph_api"
	. "github.com/bitcoin-sv/arc/metamorph/mocks"
	"github.com/bitcoin-sv/arc/metamorph/processor_response"
	"github.com/bitcoin-sv/arc/metamorph/store"
	"github.com/bitcoin-sv/arc/metamorph/store/badger"
	metamorphSql "github.com/bitcoin-sv/arc/metamorph/store/sql"
	"github.com/bitcoin-sv/arc/testdata"
	"github.com/labstack/gommon/random"
	"github.com/libsv/go-bt/v2"
	"github.com/libsv/go-p2p"
	"github.com/libsv/go-p2p/chaincfg/chainhash"
	"github.com/stretchr/testify/assert"
	"github.com/stretchr/testify/require"
)

//go:generate moq -pkg mocks -out ./mocks/store_mock.go ./store/ MetamorphStore
//go:generate moq -pkg mocks -out ./mocks/blocktx_mock.go ../blocktx/ ClientI

func TestNewProcessor(t *testing.T) {
	mtmStore := &MetamorphStoreMock{
		GetFunc: func(ctx context.Context, key []byte) (*store.StoreData, error) {
			return &store.StoreData{Hash: testdata.TX2Hash}, nil
		},
		SetUnlockedFunc: func(ctx context.Context, hashes []*chainhash.Hash) error { return nil },
		RemoveCallbackerFunc: func(ctx context.Context, hash *chainhash.Hash) error {
			return nil
		},
	}

	pm := p2p.NewPeerManagerMock()

	tt := []struct {
		name  string
		store store.MetamorphStore
		pm    p2p.PeerManagerI

		expectedErrorStr        string
		expectedNonNilProcessor bool
	}{
		{
			name:                    "success",
			store:                   mtmStore,
			pm:                      pm,
			expectedNonNilProcessor: true,
		},
		{
			name:  "no store",
			store: nil,
			pm:    pm,

			expectedErrorStr: "store cannot be nil",
		},
		{
			name:  "no pm",
			store: mtmStore,
			pm:    nil,

			expectedErrorStr: "peer manager cannot be nil",
		},
	}

	for _, tc := range tt {
		t.Run(tc.name, func(t *testing.T) {

			processor, err := NewProcessor(tc.store, tc.pm, nil,
				WithCacheExpiryTime(time.Second*5),
				WithProcessExpiredSeenTxsInterval(time.Second*5),
				WithProcessorLogger(slog.New(slog.NewJSONHandler(os.Stdout, &slog.HandlerOptions{Level: LogLevelDefault}))),
			)
			if tc.expectedErrorStr != "" || err != nil {
				require.ErrorContains(t, err, tc.expectedErrorStr)
				return
			} else {
				require.NoError(t, err)
			}

			defer processor.Shutdown()

			if tc.expectedNonNilProcessor && processor == nil {
				t.Error("Expected a non-nil Processor")
			}
		})
	}
}

func TestLoadUnmined(t *testing.T) {
	storedAt := time.Date(2023, 10, 3, 5, 0, 0, 0, time.UTC)

	tt := []struct {
		name                   string
		storedData             []*store.StoreData
		isCentralised          bool
		updateStatusErr        error
		getTransactionBlockErr error
		delErr                 error

		expectedDeletions         int
		expectedItemTxHashesFinal []*chainhash.Hash
	}{
		{
			name: "no unmined transactions loaded",
		},
		{
			name: "load 3 unmined transactions, TX2 was mined",
			storedData: []*store.StoreData{
				{
					StoredAt:    storedAt,
					AnnouncedAt: storedAt.Add(1 * time.Second),
					Hash:        testdata.TX1Hash,
					Status:      metamorph_api.Status_SENT_TO_NETWORK,
				},
				{
					StoredAt:    storedAt,
					AnnouncedAt: storedAt.Add(1 * time.Second),
					Hash:        testdata.TX2Hash,
					Status:      metamorph_api.Status_SEEN_ON_NETWORK,
					CallbackUrl: "http://api.example.com",
				},
				{
					StoredAt:    storedAt,
					AnnouncedAt: storedAt.Add(1 * time.Second),
					Hash:        testdata.TX3Hash,
					Status:      metamorph_api.Status_SEEN_ON_NETWORK,
				},
			},

			expectedItemTxHashesFinal: []*chainhash.Hash{testdata.TX1Hash, testdata.TX3Hash},
		},
		{
			name: "load 2 unmined transactions, none mined",
			storedData: []*store.StoreData{
				{
					StoredAt:    storedAt,
					AnnouncedAt: storedAt.Add(1 * time.Second),
					Hash:        testdata.TX1Hash,
					Status:      metamorph_api.Status_ANNOUNCED_TO_NETWORK,
				},
				{
					StoredAt:    storedAt,
					AnnouncedAt: storedAt.Add(1 * time.Second),
					Hash:        testdata.TX2Hash,
					Status:      metamorph_api.Status_STORED,
				},
			},

			expectedItemTxHashesFinal: []*chainhash.Hash{testdata.TX1Hash, testdata.TX2Hash},
		},
		{
			name: "update status fails",
			storedData: []*store.StoreData{
				{
					StoredAt:    storedAt,
					AnnouncedAt: storedAt.Add(1 * time.Second),
					Hash:        testdata.TX2Hash,
					Status:      metamorph_api.Status_STORED,
				},
			},
			updateStatusErr: errors.New("failed to update status"),

			expectedItemTxHashesFinal: []*chainhash.Hash{testdata.TX2Hash},
		},
		{
			name: "get transaction block fails",
			storedData: []*store.StoreData{
				{
					StoredAt:    storedAt,
					AnnouncedAt: storedAt.Add(1 * time.Second),
					Hash:        testdata.TX2Hash,
					Status:      metamorph_api.Status_SEEN_ON_NETWORK,
				},
			},
			getTransactionBlockErr: errors.New("failed to get transaction block"),

			expectedItemTxHashesFinal: []*chainhash.Hash{testdata.TX2Hash},
		},
		{
			name: "delete expired",
			storedData: []*store.StoreData{
				{
					StoredAt:    storedAt.Add(-400 * time.Hour),
					AnnouncedAt: storedAt.Add(1 * time.Second),
					Hash:        testdata.TX2Hash,
					Status:      metamorph_api.Status_SEEN_ON_NETWORK,
				},
			},

			expectedDeletions:         1,
			expectedItemTxHashesFinal: []*chainhash.Hash{},
		},
		{
			name: "delete expired - deletion fails",
			storedData: []*store.StoreData{
				{
					StoredAt:    storedAt.Add(-400 * time.Hour),
					AnnouncedAt: storedAt.Add(1 * time.Second),
					Hash:        testdata.TX2Hash,
					Status:      metamorph_api.Status_SEEN_ON_NETWORK,
				},
			},
			delErr: errors.New("failed to delete hash"),

			expectedDeletions:         1,
			expectedItemTxHashesFinal: []*chainhash.Hash{testdata.TX2Hash},
		},
		{
			name:          "delete expired - centralised storage",
			isCentralised: true,
			storedData: []*store.StoreData{
				{
					StoredAt:    storedAt.Add(-400 * time.Hour),
					AnnouncedAt: storedAt.Add(1 * time.Second),
					Hash:        testdata.TX2Hash,
					Status:      metamorph_api.Status_SEEN_ON_NETWORK,
				},
			},

			expectedDeletions:         0,
			expectedItemTxHashesFinal: []*chainhash.Hash{testdata.TX2Hash},
		},
	}

	for _, tc := range tt {
		t.Run(tc.name, func(t *testing.T) {
			pm := p2p.NewPeerManagerMock()

			btxMock := &ClientIMock{
				GetTransactionBlockFunc: func(ctx context.Context, transaction *blocktx_api.Transaction) (*blocktx_api.RegisterTransactionResponse, error) {

					var txResponse *blocktx_api.RegisterTransactionResponse

					// TX2 was mined
					if bytes.Equal(testdata.TX2Hash[:], transaction.Hash[:]) {
						txResponse = &blocktx_api.RegisterTransactionResponse{
							BlockHash:   testdata.Block2Hash[:],
							BlockHeight: 2,
						}
					}

					return txResponse, tc.getTransactionBlockErr
				},
			}
			mtmStore := &MetamorphStoreMock{
				GetUnminedFunc: func(contextMoqParam context.Context, callback func(s *store.StoreData)) error {
					for _, data := range tc.storedData {
						callback(data)
					}
					return nil
				},
				UpdateMinedFunc: func(ctx context.Context, hash *chainhash.Hash, blockHash *chainhash.Hash, blockHeight uint64) error {
					require.Equal(t, testdata.TX2Hash, hash)
					return nil
				},
				UpdateStatusFunc: func(ctx context.Context, hash *chainhash.Hash, status metamorph_api.Status, rejectReason string) error {
					require.Equal(t, bytes.Compare(testdata.TX2Hash[:], hash[:]), 0)
					return tc.updateStatusErr
				},
				GetFunc: func(ctx context.Context, key []byte) (*store.StoreData, error) {
					return &store.StoreData{
						StoredAt:    storedAt,
						AnnouncedAt: storedAt.Add(1 * time.Second),
						Hash:        testdata.TX2Hash,
						Status:      metamorph_api.Status_SEEN_ON_NETWORK,
						CallbackUrl: "http://api.example.com",
						BlockHash:   testdata.Block2Hash,
						BlockHeight: 2,
					}, nil
				},
				DelFunc: func(ctx context.Context, key []byte) error {
					require.Equal(t, testdata.TX2Hash[:], key)
					return tc.delErr
				},
				SetUnlockedFunc: func(ctx context.Context, hashes []*chainhash.Hash) error {
					require.ElementsMatch(t, tc.expectedItemTxHashesFinal, hashes)
					require.Equal(t, len(tc.expectedItemTxHashesFinal), len(hashes))
					return nil
				},
				IsCentralisedFunc: func() bool {
					return tc.isCentralised
				},
				RemoveCallbackerFunc: func(ctx context.Context, hash *chainhash.Hash) error {
					return nil
				},
			}

			processor, err := NewProcessor(mtmStore, pm, btxMock,
				WithProcessExpiredSeenTxsInterval(time.Hour*24),
				WithCacheExpiryTime(time.Hour*24),
				WithNow(func() time.Time {
					return storedAt.Add(1 * time.Hour)
				}),
				WithDataRetentionPeriod(time.Hour*24),
			)
			require.NoError(t, err)
			defer processor.Shutdown()
			require.Equal(t, 0, processor.ProcessorResponseMap.Len())
			processor.LoadUnmined()

			time.Sleep(time.Millisecond * 200)

			allItemHashes := make([]*chainhash.Hash, 0, len(processor.ProcessorResponseMap.Items()))

			for i, item := range processor.ProcessorResponseMap.Items() {
				require.Equal(t, i, *item.Hash)
				allItemHashes = append(allItemHashes, item.Hash)
			}

			require.Equal(t, tc.expectedDeletions, len(mtmStore.DelCalls()))
			require.ElementsMatch(t, tc.expectedItemTxHashesFinal, allItemHashes)
		})
	}
}

func TestProcessTransaction(t *testing.T) {
	t.Run("ProcessTransaction", func(t *testing.T) {
		s, err := metamorphSql.New("sqlite_memory")
		require.NoError(t, err)

		pm := p2p.NewPeerManagerMock()

		processor, err := NewProcessor(s, pm, nil)
		require.NoError(t, err)
		assert.Equal(t, 0, processor.ProcessorResponseMap.Len())

		expectedResponses := []metamorph_api.Status{
			metamorph_api.Status_RECEIVED,
			metamorph_api.Status_STORED,
			metamorph_api.Status_ANNOUNCED_TO_NETWORK,
		}

		responseChannel := make(chan processor_response.StatusAndError)

		var wg sync.WaitGroup
		wg.Add(len(expectedResponses))
		go func() {
			n := 0
			for response := range responseChannel {
				status := response.Status
				assert.Equal(t, testdata.TX1Hash, response.Hash)
				assert.Equalf(t, expectedResponses[n], status, "Iteration %d: Expected %s, got %s", n, expectedResponses[n].String(), status.String())
				wg.Done()
				n++
			}
		}()

		processor.ProcessTransaction(context.TODO(), &ProcessorRequest{
			Data: &store.StoreData{
				Hash: testdata.TX1Hash,
			},
			ResponseChannel: responseChannel,
		})
		wg.Wait()

		assert.Equal(t, 1, processor.ProcessorResponseMap.Len())
		items := processor.ProcessorResponseMap.Items()
		assert.Equal(t, testdata.TX1Hash, items[*testdata.TX1Hash].Hash)
		assert.Equal(t, metamorph_api.Status_ANNOUNCED_TO_NETWORK, items[*testdata.TX1Hash].Status)

		assert.Len(t, pm.AnnouncedTransactions, 1)
		assert.Equal(t, testdata.TX1Hash, pm.AnnouncedTransactions[0])

		txStored, err := s.Get(context.Background(), testdata.TX1Hash[:])
		require.NoError(t, err)
		assert.Equal(t, testdata.TX1Hash, txStored.Hash)
	})
}

func Benchmark_ProcessTransaction(b *testing.B) {
	s, err := metamorphSql.New("sqlite_memory") // prevents profiling database code
	require.NoError(b, err)

	pm := p2p.NewPeerManagerMock()

	processor, err := NewProcessor(s, pm, nil)
	require.NoError(b, err)
	assert.Equal(b, 0, processor.ProcessorResponseMap.Len())

	btTx, _ := bt.NewTxFromBytes(testdata.TX1RawBytes)
	b.ResetTimer()
	for i := 0; i < b.N; i++ {
		btTx.Inputs[0].SequenceNumber = uint32(i)
		hash, _ := chainhash.NewHashFromStr(btTx.TxID())
		processor.ProcessTransaction(context.TODO(), &ProcessorRequest{
			Data: &store.StoreData{
				Hash: hash,
			},
		})
	}
}

func TestSendStatusForTransaction(t *testing.T) {
<<<<<<< HEAD
	t.Run("SendStatusForTransaction unknown tx", func(t *testing.T) {
		s, err := metamorphSql.New("sqlite_memory")
		require.NoError(t, err)

		pm := p2p.NewPeerManagerMock()

		processor, err := NewProcessor(s, pm, nil)
		require.NoError(t, err)
		assert.Equal(t, 0, processor.ProcessorResponseMap.Len())

		ok, sendErr := processor.SendStatusForTransaction(testdata.TX1Hash, metamorph_api.Status_MINED, "test", nil)
		assert.False(t, ok)
		assert.NoError(t, sendErr)
		assert.Equal(t, 0, processor.ProcessorResponseMap.Len())
	})
=======
	tt := []struct {
		name                string
		updateStatus        metamorph_api.Status
		txResponseHash      *chainhash.Hash
		txResponseHashValue *processor_response.ProcessorResponse
		statusErr           error
		updateErr           error

		expectedUpdateStatusCalls int
		expectedStatusUpdated     bool
	}{
		{
			name:         "tx not in response map - no update",
			updateStatus: metamorph_api.Status_ANNOUNCED_TO_NETWORK,
>>>>>>> a0d1c52a

			expectedUpdateStatusCalls: 0,
		},
		{
			name:                "tx in response map - current status REJECTED, new status SEEN_ON_NETWORK - no update",
			updateStatus:        metamorph_api.Status_SEEN_ON_NETWORK,
			txResponseHash:      testdata.TX1Hash,
			txResponseHashValue: processor_response.NewProcessorResponseWithStatus(testdata.TX1Hash, metamorph_api.Status_REJECTED),

			expectedUpdateStatusCalls: 0,
		},
		{
			name:                "new status ANNOUNCED_TO_NETWORK - update",
			updateStatus:        metamorph_api.Status_ANNOUNCED_TO_NETWORK,
			txResponseHash:      testdata.TX1Hash,
			txResponseHashValue: processor_response.NewProcessorResponseWithStatus(testdata.TX1Hash, metamorph_api.Status_STORED),

<<<<<<< HEAD
		processor, err := NewProcessor(s, pm, nil)
		require.NoError(t, err)
		assert.Equal(t, 0, processor.ProcessorResponseMap.Len())
=======
			expectedUpdateStatusCalls: 1,
			expectedStatusUpdated:     true,
		},
		{
			name:                "new status REJECTED - update",
			updateStatus:        metamorph_api.Status_REJECTED,
			txResponseHash:      testdata.TX1Hash,
			txResponseHashValue: processor_response.NewProcessorResponseWithStatus(testdata.TX1Hash, metamorph_api.Status_SENT_TO_NETWORK),
			statusErr:           errors.New("missing inputs"),

			expectedUpdateStatusCalls: 1,
			expectedStatusUpdated:     true,
		},
		{
			name:                "new status SEEN_ON_NETWORK - update",
			updateStatus:        metamorph_api.Status_SEEN_ON_NETWORK,
			txResponseHash:      testdata.TX1Hash,
			txResponseHashValue: processor_response.NewProcessorResponseWithStatus(testdata.TX1Hash, metamorph_api.Status_SENT_TO_NETWORK),
>>>>>>> a0d1c52a

			expectedUpdateStatusCalls: 1,
			expectedStatusUpdated:     true,
		},
		{
			name:                "new status ACCEPTED_BY_NETWORK - update",
			updateStatus:        metamorph_api.Status_ACCEPTED_BY_NETWORK,
			txResponseHash:      testdata.TX1Hash,
			txResponseHashValue: processor_response.NewProcessorResponseWithStatus(testdata.TX1Hash, metamorph_api.Status_SENT_TO_NETWORK),

			expectedUpdateStatusCalls: 1,
			expectedStatusUpdated:     true,
		},
		{
			name:                "new status SENT_TO_NETWORK - update",
			updateStatus:        metamorph_api.Status_SENT_TO_NETWORK,
			txResponseHash:      testdata.TX1Hash,
			txResponseHashValue: processor_response.NewProcessorResponseWithStatus(testdata.TX1Hash, metamorph_api.Status_REQUESTED_BY_NETWORK),

			expectedUpdateStatusCalls: 1,
			expectedStatusUpdated:     true,
		},
		{
			name:                "new status REQUESTED_BY_NETWORK - update",
			updateStatus:        metamorph_api.Status_REQUESTED_BY_NETWORK,
			txResponseHash:      testdata.TX1Hash,
			txResponseHashValue: processor_response.NewProcessorResponseWithStatus(testdata.TX1Hash, metamorph_api.Status_STORED),

<<<<<<< HEAD
		processor, err := NewProcessor(s, pm, nil)
		require.NoError(t, err)
		assert.Equal(t, 0, processor.ProcessorResponseMap.Len())
=======
			expectedUpdateStatusCalls: 1,
			expectedStatusUpdated:     true,
		},
		{
			name:                "new status MINED - update",
			updateStatus:        metamorph_api.Status_MINED,
			txResponseHash:      testdata.TX1Hash,
			txResponseHashValue: processor_response.NewProcessorResponseWithStatus(testdata.TX1Hash, metamorph_api.Status_SEEN_ON_NETWORK),
>>>>>>> a0d1c52a

			expectedUpdateStatusCalls: 1,
			expectedStatusUpdated:     true,
		},
		{
			name:                "new status MINED - update error",
			updateStatus:        metamorph_api.Status_MINED,
			txResponseHash:      testdata.TX1Hash,
			txResponseHashValue: processor_response.NewProcessorResponseWithStatus(testdata.TX1Hash, metamorph_api.Status_SEEN_ON_NETWORK),
			updateErr:           errors.New("failed to update status"),

			expectedUpdateStatusCalls: 1,
			expectedStatusUpdated:     true,
		},
	}

	for _, tc := range tt {
		t.Run(tc.name, func(t *testing.T) {
			wg := &sync.WaitGroup{}
			wg.Add(tc.expectedUpdateStatusCalls)
			metamorphStore := &MetamorphStoreMock{
				UpdateStatusFunc: func(ctx context.Context, hash *chainhash.Hash, status metamorph_api.Status, rejectReason string) error {
					require.Equal(t, tc.txResponseHash, hash)
					wg.Done()
					return tc.updateErr
				},
				SetUnlockedFunc: func(ctx context.Context, hashes []*chainhash.Hash) error {
					return nil
				},
			}

			pm := p2p.NewPeerManagerMock()

			processor, err := NewProcessor(metamorphStore, pm, nil, nil, WithNow(func() time.Time {
				return time.Date(2023, 10, 1, 13, 0, 0, 0, time.UTC)
			}))
			require.NoError(t, err)
			assert.Equal(t, 0, processor.ProcessorResponseMap.Len())

<<<<<<< HEAD
		processor, err := NewProcessor(s, pm, nil)
		require.NoError(t, err)
		assert.Equal(t, 0, processor.ProcessorResponseMap.Len())
=======
			if tc.txResponseHash != nil {
				processor.ProcessorResponseMap.Set(tc.txResponseHash, tc.txResponseHashValue)
			}
>>>>>>> a0d1c52a

			statusUpdated, sendErr := processor.SendStatusForTransaction(testdata.TX1Hash, tc.updateStatus, "test", tc.statusErr)
			assert.NoError(t, sendErr)
			assert.Equal(t, tc.expectedStatusUpdated, statusUpdated)

			if waitTimeout(wg, time.Millisecond*200) {
				t.Fatal("status was not updated as expected")
			}

			assert.Equal(t, tc.expectedUpdateStatusCalls, len(metamorphStore.UpdateStatusCalls()))
			processor.Shutdown()
		})
	}
}

// waitTimeout waits for the waitgroup for the specified max timeout.
// Returns true if waiting timed out.
func waitTimeout(wg *sync.WaitGroup, timeout time.Duration) bool {
	c := make(chan struct{})
	go func() {
		defer close(c)
		wg.Wait()
	}()
	select {
	case <-c:
		return false // completed normally
	case <-time.After(timeout):
		return true // timed out
	}
}

func TestSendStatusMinedForTransaction(t *testing.T) {
	t.Run("SendStatusMinedForTransaction known tx", func(t *testing.T) {
		s, err := metamorphSql.New("sqlite_memory")
		require.NoError(t, err)
		setStoreTestData(t, s)

		pm := p2p.NewPeerManagerMock()

		processor, err := NewProcessor(s, pm, nil)
		require.NoError(t, err)
		processor.ProcessorResponseMap.Set(testdata.TX1Hash, processor_response.NewProcessorResponseWithStatus(
			testdata.TX1Hash,
			metamorph_api.Status_SEEN_ON_NETWORK,
		))
		assert.Equal(t, 1, processor.ProcessorResponseMap.Len())

		ok, sendErr := processor.SendStatusMinedForTransaction(testdata.TX1Hash, testdata.Block1Hash, 1233)
		time.Sleep(100 * time.Millisecond)
		assert.True(t, ok)
		assert.NoError(t, sendErr)
		assert.Equal(t, 0, processor.ProcessorResponseMap.Len())

		txStored, err := s.Get(context.Background(), testdata.TX1Hash[:])
		require.NoError(t, err)
		assert.Equal(t, metamorph_api.Status_MINED, txStored.Status)
	})

	// t.Run("SendStatusMinedForTransaction callback", func(t *testing.T) {
	// 	s, err := metamorphSql.New("sqlite_memory")
	// 	require.NoError(t, err)
	// 	setStoreTestData(t, s)

	// 	pm := p2p.NewPeerManagerMock()

	// 	var wg sync.WaitGroup
	// 	callbackCh := make(chan *callbacker_api.Callback)
	// 	wg.Add(1)
	// 	go func() {
	// 		for cb := range callbackCh {
	// 			assert.Equal(t, metamorph_api.Status_MINED, metamorph_api.Status(cb.Status))
	// 			assert.Equal(t, testdata.TX1Hash.CloneBytes(), cb.Hash)
	// 			assert.Equal(t, testdata.Block1Hash[:], cb.BlockHash)
	// 			assert.Equal(t, uint64(1233), cb.BlockHeight)
	// 			assert.Equal(t, "https://test.com", cb.Url)
	// 			assert.Equal(t, "token", cb.Token)
	// 			wg.Done()
	// 		}
	// 	}()

	// 	processor, err := NewProcessor(s, pm, callbackCh, nil)
	// 	require.NoError(t, err)
	// 	// add the tx to the map
	// 	processor.ProcessorResponseMap.Set(testdata.TX1Hash, processor_response.NewProcessorResponseWithStatus(
	// 		testdata.TX1Hash,
	// 		metamorph_api.Status_SEEN_ON_NETWORK,
	// 	))

	// 	ok, sendErr := processor.SendStatusMinedForTransaction(testdata.TX1Hash, testdata.Block1Hash, 1233)
	// 	time.Sleep(100 * time.Millisecond)
	// 	assert.True(t, ok)
	// 	assert.NoError(t, sendErr)

	// 	wg.Wait()
	// })

	t.Run("SendStatusForTransaction known tx - processed", func(t *testing.T) {
		s, err := metamorphSql.New("sqlite_memory")
		require.NoError(t, err)

		pm := p2p.NewPeerManagerMock()

		processor, err := NewProcessor(s, pm, nil)
		require.NoError(t, err)
		assert.Equal(t, 0, processor.ProcessorResponseMap.Len())

		responseChannel := make(chan processor_response.StatusAndError)

		var wg sync.WaitGroup
		wg.Add(1)
		go func() {
			for response := range responseChannel {
				status := response.Status
				fmt.Printf("response: %s\n", status)
				if status == metamorph_api.Status_ANNOUNCED_TO_NETWORK {
					close(responseChannel)
					time.Sleep(1 * time.Millisecond)
					wg.Done()
					return
				}
			}
		}()

		processor.ProcessTransaction(context.TODO(), &ProcessorRequest{
			Data: &store.StoreData{
				Hash: testdata.TX1Hash,
			},
			ResponseChannel: responseChannel,
		})
		wg.Wait()

		assert.Equal(t, 1, processor.ProcessorResponseMap.Len())

		ok, sendErr := processor.SendStatusMinedForTransaction(testdata.TX1Hash, testdata.Block1Hash, 1233)
		time.Sleep(10 * time.Millisecond)
		assert.True(t, ok)
		assert.NoError(t, sendErr)
		assert.Equal(t, 0, processor.ProcessorResponseMap.Len(), "should have been removed from the map")

		txStored, err := s.Get(context.Background(), testdata.TX1Hash[:])
		require.NoError(t, err)
		assert.Equal(t, metamorph_api.Status_MINED, txStored.Status)
	})
}

func BenchmarkProcessTransaction(b *testing.B) {
	direName := fmt.Sprintf("./test-benchmark-%s", random.String(6))
	s, err := badger.New(direName)
	require.NoError(b, err)
	defer func() {
		_ = s.Close(context.Background())
		_ = os.RemoveAll(direName)
	}()

	pm := p2p.NewPeerManagerMock()
	processor, err := NewProcessor(s, pm, nil)
	require.NoError(b, err)
	assert.Equal(b, 0, processor.ProcessorResponseMap.Len())

	txs := make(map[string]*chainhash.Hash)

	b.ResetTimer()
	for i := 0; i < b.N; i++ {
		txID := fmt.Sprintf("%x", i)

		txHash := chainhash.HashH([]byte(txID))

		txs[txID] = &txHash

		processor.ProcessTransaction(context.TODO(), &ProcessorRequest{
			Data: &store.StoreData{
				Hash:   &txHash,
				Status: metamorph_api.Status_UNKNOWN,
				RawTx:  testdata.TX1RawBytes,
			},
		})
	}
	b.StopTimer()

	// wait for the last ResponseItems to be written to the store
	time.Sleep(1 * time.Second)
}

func TestProcessExpiredSeenTransactions(t *testing.T) {
	txsBlocks := []*blocktx_api.TransactionBlock{
		{
			BlockHash:       testdata.Block1Hash[:],
			BlockHeight:     1234,
			TransactionHash: testdata.TX1Hash[:],
		},
		{
			BlockHash:       testdata.Block1Hash[:],
			BlockHeight:     1234,
			TransactionHash: testdata.TX2Hash[:],
		},
		{
			BlockHash:       testdata.Block1Hash[:],
			BlockHeight:     1234,
			TransactionHash: testdata.TX3Hash[:],
		},
	}

	tt := []struct {
		name                    string
		blocks                  []*blocktx_api.TransactionBlock
		getTransactionBlocksErr error
		updateMinedErr          error

		expectedNrOfUpdates         int
		expectedNrOfBlockTxRequests int
	}{
		{
			name:   "expired seen txs",
			blocks: txsBlocks,

			expectedNrOfUpdates:         3,
			expectedNrOfBlockTxRequests: 1,
		},
		{
			name:                    "failed to get transaction blocks",
			getTransactionBlocksErr: errors.New("failed to get transaction blocks"),

			expectedNrOfUpdates:         0,
			expectedNrOfBlockTxRequests: 1,
		},
		{
			name: "failed to parse block hash",
			blocks: []*blocktx_api.TransactionBlock{{
				BlockHash: []byte("not a valid block hash"),
			}},

			expectedNrOfUpdates:         0,
			expectedNrOfBlockTxRequests: 1,
		},
		{
			name:           "failed to update mined",
			blocks:         txsBlocks,
			updateMinedErr: errors.New("failed to update mined"),

			expectedNrOfUpdates:         3,
			expectedNrOfBlockTxRequests: 1,
		},
		{
			name: "failed to get tx from response map",
			blocks: []*blocktx_api.TransactionBlock{
				{
					BlockHash:       testdata.Block1Hash[:],
					BlockHeight:     1234,
					TransactionHash: testdata.TX4Hash[:],
				},
			},

			expectedNrOfUpdates:         0,
			expectedNrOfBlockTxRequests: 1,
		},
	}

	for _, tc := range tt {
		t.Run(tc.name, func(t *testing.T) {

			metamorphStore := &MetamorphStoreMock{
				GetFunc: func(ctx context.Context, key []byte) (*store.StoreData, error) {
					return &store.StoreData{Hash: testdata.TX2Hash}, nil
				},
				UpdateMinedFunc: func(ctx context.Context, hash *chainhash.Hash, blockHash *chainhash.Hash, blockHeight uint64) error {
					require.Condition(t, func() (success bool) {
						oneOfHash := hash.IsEqual(testdata.TX1Hash) || hash.IsEqual(testdata.TX2Hash) || hash.IsEqual(testdata.TX3Hash)
						isBlockHeight := blockHeight == 1234
						isBlockHash := blockHash.IsEqual(testdata.Block1Hash)
						return oneOfHash && isBlockHeight && isBlockHash
					})

					return tc.updateMinedErr
				},
				SetUnlockedFunc: func(ctx context.Context, hashes []*chainhash.Hash) error { return nil },
				RemoveCallbackerFunc: func(ctx context.Context, hash *chainhash.Hash) error {
					return nil
				},
			}
			btxMock := &ClientIMock{
				GetTransactionBlocksFunc: func(ctx context.Context, transaction *blocktx_api.Transactions) (*blocktx_api.TransactionBlocks, error) {
					require.Equal(t, 3, len(transaction.Transactions))

					return &blocktx_api.TransactionBlocks{TransactionBlocks: tc.blocks}, tc.getTransactionBlocksErr
				},
			}

			pm := p2p.NewPeerManagerMock()
			processor, err := NewProcessor(metamorphStore, pm, btxMock,
				WithProcessExpiredSeenTxsInterval(20*time.Millisecond),
				WithProcessExpiredTxsInterval(time.Hour),
			)
			require.NoError(t, err)
			defer processor.Shutdown()

			require.Equal(t, 0, processor.ProcessorResponseMap.Len())

			processor.ProcessorResponseMap.Set(testdata.TX1Hash, processor_response.NewProcessorResponseWithStatus(testdata.TX1Hash, metamorph_api.Status_SEEN_ON_NETWORK))
			processor.ProcessorResponseMap.Set(testdata.TX2Hash, processor_response.NewProcessorResponseWithStatus(testdata.TX2Hash, metamorph_api.Status_SEEN_ON_NETWORK))
			processor.ProcessorResponseMap.Set(testdata.TX3Hash, processor_response.NewProcessorResponseWithStatus(testdata.TX3Hash, metamorph_api.Status_SEEN_ON_NETWORK))

			time.Sleep(25 * time.Millisecond)

			require.Equal(t, tc.expectedNrOfUpdates, len(metamorphStore.UpdateMinedCalls()))
			require.Equal(t, tc.expectedNrOfBlockTxRequests, len(btxMock.GetTransactionBlocksCalls()))
		})
	}
}

func TestProcessExpiredTransactions(t *testing.T) {
	tt := []struct {
		name    string
		retries uint32
	}{
		{
			name:    "expired txs - 0 retries",
			retries: 0,
		},
		{
			name:    "expired txs - 0 retries",
			retries: 16,
		},
	}

	for _, tc := range tt {
		t.Run(tc.name, func(t *testing.T) {
			metamorphStore := &MetamorphStoreMock{
				GetFunc: func(ctx context.Context, key []byte) (*store.StoreData, error) {
					return &store.StoreData{Hash: testdata.TX2Hash}, nil
				},
				SetUnlockedFunc: func(ctx context.Context, hashes []*chainhash.Hash) error { return nil },
				RemoveCallbackerFunc: func(ctx context.Context, hash *chainhash.Hash) error {
					return nil
				},
			}
			pm := p2p.NewPeerManagerMock()
			processor, err := NewProcessor(metamorphStore, pm, nil,
				WithProcessExpiredSeenTxsInterval(time.Hour),
				WithProcessExpiredTxsInterval(time.Millisecond*20),
				WithNow(func() time.Time {
					return time.Date(2033, 1, 1, 1, 0, 0, 0, time.UTC)
				}),
			)
			require.NoError(t, err)
			defer processor.Shutdown()

			require.Equal(t, 0, processor.ProcessorResponseMap.Len())

			respSent := processor_response.NewProcessorResponseWithStatus(testdata.TX1Hash, metamorph_api.Status_SENT_TO_NETWORK)
			respSent.Retries.Add(tc.retries)

			respAnnounced := processor_response.NewProcessorResponseWithStatus(testdata.TX2Hash, metamorph_api.Status_ANNOUNCED_TO_NETWORK)
			respAnnounced.Retries.Add(tc.retries)

			respAccepted := processor_response.NewProcessorResponseWithStatus(testdata.TX3Hash, metamorph_api.Status_ACCEPTED_BY_NETWORK)
			respAccepted.Retries.Add(tc.retries)

			processor.ProcessorResponseMap.Set(testdata.TX1Hash, respSent)
			processor.ProcessorResponseMap.Set(testdata.TX2Hash, respAnnounced)
			processor.ProcessorResponseMap.Set(testdata.TX3Hash, respAccepted)

			time.Sleep(50 * time.Millisecond)
		})
	}
}<|MERGE_RESOLUTION|>--- conflicted
+++ resolved
@@ -403,23 +403,6 @@
 }
 
 func TestSendStatusForTransaction(t *testing.T) {
-<<<<<<< HEAD
-	t.Run("SendStatusForTransaction unknown tx", func(t *testing.T) {
-		s, err := metamorphSql.New("sqlite_memory")
-		require.NoError(t, err)
-
-		pm := p2p.NewPeerManagerMock()
-
-		processor, err := NewProcessor(s, pm, nil)
-		require.NoError(t, err)
-		assert.Equal(t, 0, processor.ProcessorResponseMap.Len())
-
-		ok, sendErr := processor.SendStatusForTransaction(testdata.TX1Hash, metamorph_api.Status_MINED, "test", nil)
-		assert.False(t, ok)
-		assert.NoError(t, sendErr)
-		assert.Equal(t, 0, processor.ProcessorResponseMap.Len())
-	})
-=======
 	tt := []struct {
 		name                string
 		updateStatus        metamorph_api.Status
@@ -434,7 +417,6 @@
 		{
 			name:         "tx not in response map - no update",
 			updateStatus: metamorph_api.Status_ANNOUNCED_TO_NETWORK,
->>>>>>> a0d1c52a
 
 			expectedUpdateStatusCalls: 0,
 		},
@@ -452,11 +434,6 @@
 			txResponseHash:      testdata.TX1Hash,
 			txResponseHashValue: processor_response.NewProcessorResponseWithStatus(testdata.TX1Hash, metamorph_api.Status_STORED),
 
-<<<<<<< HEAD
-		processor, err := NewProcessor(s, pm, nil)
-		require.NoError(t, err)
-		assert.Equal(t, 0, processor.ProcessorResponseMap.Len())
-=======
 			expectedUpdateStatusCalls: 1,
 			expectedStatusUpdated:     true,
 		},
@@ -475,7 +452,6 @@
 			updateStatus:        metamorph_api.Status_SEEN_ON_NETWORK,
 			txResponseHash:      testdata.TX1Hash,
 			txResponseHashValue: processor_response.NewProcessorResponseWithStatus(testdata.TX1Hash, metamorph_api.Status_SENT_TO_NETWORK),
->>>>>>> a0d1c52a
 
 			expectedUpdateStatusCalls: 1,
 			expectedStatusUpdated:     true,
@@ -504,11 +480,6 @@
 			txResponseHash:      testdata.TX1Hash,
 			txResponseHashValue: processor_response.NewProcessorResponseWithStatus(testdata.TX1Hash, metamorph_api.Status_STORED),
 
-<<<<<<< HEAD
-		processor, err := NewProcessor(s, pm, nil)
-		require.NoError(t, err)
-		assert.Equal(t, 0, processor.ProcessorResponseMap.Len())
-=======
 			expectedUpdateStatusCalls: 1,
 			expectedStatusUpdated:     true,
 		},
@@ -517,7 +488,6 @@
 			updateStatus:        metamorph_api.Status_MINED,
 			txResponseHash:      testdata.TX1Hash,
 			txResponseHashValue: processor_response.NewProcessorResponseWithStatus(testdata.TX1Hash, metamorph_api.Status_SEEN_ON_NETWORK),
->>>>>>> a0d1c52a
 
 			expectedUpdateStatusCalls: 1,
 			expectedStatusUpdated:     true,
@@ -557,15 +527,9 @@
 			require.NoError(t, err)
 			assert.Equal(t, 0, processor.ProcessorResponseMap.Len())
 
-<<<<<<< HEAD
-		processor, err := NewProcessor(s, pm, nil)
-		require.NoError(t, err)
-		assert.Equal(t, 0, processor.ProcessorResponseMap.Len())
-=======
 			if tc.txResponseHash != nil {
 				processor.ProcessorResponseMap.Set(tc.txResponseHash, tc.txResponseHashValue)
 			}
->>>>>>> a0d1c52a
 
 			statusUpdated, sendErr := processor.SendStatusForTransaction(testdata.TX1Hash, tc.updateStatus, "test", tc.statusErr)
 			assert.NoError(t, sendErr)
