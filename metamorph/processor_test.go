package metamorph_test

import (
	"bytes"
	"context"
	"errors"
	"fmt"
	"log/slog"
	"os"
	"sync"
	"testing"
	"time"

	"github.com/bitcoin-sv/arc/blocktx/blocktx_api"
	. "github.com/bitcoin-sv/arc/metamorph"
	"github.com/bitcoin-sv/arc/metamorph/metamorph_api"
	. "github.com/bitcoin-sv/arc/metamorph/mocks"
	"github.com/bitcoin-sv/arc/metamorph/store"
	"github.com/bitcoin-sv/arc/metamorph/store/badger"
	"github.com/bitcoin-sv/arc/metamorph/store/sqlite"
	"github.com/bitcoin-sv/arc/p2p"
	"github.com/bitcoin-sv/arc/testdata"
	"github.com/labstack/gommon/random"
	"github.com/libsv/go-bt/v2"
	"github.com/libsv/go-p2p/chaincfg/chainhash"
	"github.com/stretchr/testify/assert"
	"github.com/stretchr/testify/require"
)

//go:generate moq -pkg mocks -out ./mocks/store_mock.go ./store/ MetamorphStore
//go:generate moq -pkg mocks -out ./mocks/blocktx_mock.go ../blocktx/ ClientI
//go:generate moq -pkg mocks -out ./mocks/peer_manager_mock.go ../p2p PeerManagerI

var pm = &PeerManagerIMock{
	AnnounceTransactionFunc: func(txHash *chainhash.Hash, peers []p2p.PeerI) []p2p.PeerI {
		return peers
	},
	RequestTransactionFunc: func(txHash *chainhash.Hash) p2p.PeerI {
		return &p2p.Peer{}
	},
}

func TestNewProcessor(t *testing.T) {
	mtmStore := &MetamorphStoreMock{
		GetFunc: func(ctx context.Context, key []byte) (*store.StoreData, error) {
			return &store.StoreData{Hash: testdata.TX2Hash}, nil
		},
		SetUnlockedFunc: func(ctx context.Context, hashes []*chainhash.Hash) error { return nil },
		RemoveCallbackerFunc: func(ctx context.Context, hash *chainhash.Hash) error {
			return nil
		},
	}

	tt := []struct {
		name  string
		store store.MetamorphStore
		pm    p2p.PeerManagerI

		expectedErrorStr        string
		expectedNonNilProcessor bool
	}{
		{
			name:                    "success",
			store:                   mtmStore,
			pm:                      pm,
			expectedNonNilProcessor: true,
		},
		{
			name:  "no store",
			store: nil,
			pm:    pm,

			expectedErrorStr: "store cannot be nil",
		},
		{
			name:  "no pm",
			store: mtmStore,
			pm:    nil,

			expectedErrorStr: "peer manager cannot be nil",
		},
	}

	for _, tc := range tt {
		t.Run(tc.name, func(t *testing.T) {

			processor, err := NewProcessor(tc.store, tc.pm, nil,
				WithCacheExpiryTime(time.Second*5),
				WithProcessExpiredSeenTxsInterval(time.Second*5),
				WithProcessorLogger(slog.New(slog.NewJSONHandler(os.Stdout, &slog.HandlerOptions{Level: LogLevelDefault}))),
			)
			if tc.expectedErrorStr != "" || err != nil {
				require.ErrorContains(t, err, tc.expectedErrorStr)
				return
			} else {
				require.NoError(t, err)
			}

			defer processor.Shutdown()

			if tc.expectedNonNilProcessor && processor == nil {
				t.Error("Expected a non-nil Processor")
			}
		})
	}
}

func TestLoadUnmined(t *testing.T) {
	storedAt := time.Date(2023, 10, 3, 5, 0, 0, 0, time.UTC)

	tt := []struct {
		name                   string
		storedData             []*store.StoreData
		isCentralised          bool
		updateStatusErr        error
		getTransactionBlockErr error
		delErr                 error

		expectedDeletions         int
		expectedItemTxHashesFinal []*chainhash.Hash
	}{
		{
			name: "no unmined transactions loaded",
		},
		{
			name: "load 3 unmined transactions, TX2 was mined",
			storedData: []*store.StoreData{
				{
					StoredAt:    storedAt,
					AnnouncedAt: storedAt.Add(1 * time.Second),
					Hash:        testdata.TX1Hash,
					Status:      metamorph_api.Status_SENT_TO_NETWORK,
				},
				{
					StoredAt:    storedAt,
					AnnouncedAt: storedAt.Add(1 * time.Second),
					Hash:        testdata.TX2Hash,
					Status:      metamorph_api.Status_SEEN_ON_NETWORK,
					CallbackUrl: "http://api.example.com",
				},
				{
					StoredAt:    storedAt,
					AnnouncedAt: storedAt.Add(1 * time.Second),
					Hash:        testdata.TX3Hash,
					Status:      metamorph_api.Status_SEEN_ON_NETWORK,
				},
			},

			expectedItemTxHashesFinal: []*chainhash.Hash{testdata.TX1Hash, testdata.TX3Hash},
		},
		{
			name: "load 2 unmined transactions, none mined",
			storedData: []*store.StoreData{
				{
					StoredAt:    storedAt,
					AnnouncedAt: storedAt.Add(1 * time.Second),
					Hash:        testdata.TX1Hash,
					Status:      metamorph_api.Status_ANNOUNCED_TO_NETWORK,
				},
				{
					StoredAt:    storedAt,
					AnnouncedAt: storedAt.Add(1 * time.Second),
					Hash:        testdata.TX2Hash,
					Status:      metamorph_api.Status_STORED,
				},
			},

			expectedItemTxHashesFinal: []*chainhash.Hash{testdata.TX1Hash, testdata.TX2Hash},
		},
		{
			name: "update status fails",
			storedData: []*store.StoreData{
				{
					StoredAt:    storedAt,
					AnnouncedAt: storedAt.Add(1 * time.Second),
					Hash:        testdata.TX2Hash,
					Status:      metamorph_api.Status_STORED,
				},
			},
			updateStatusErr: errors.New("failed to update status"),

			expectedItemTxHashesFinal: []*chainhash.Hash{testdata.TX2Hash},
		},
		{
			name: "get transaction block fails",
			storedData: []*store.StoreData{
				{
					StoredAt:    storedAt,
					AnnouncedAt: storedAt.Add(1 * time.Second),
					Hash:        testdata.TX2Hash,
					Status:      metamorph_api.Status_SEEN_ON_NETWORK,
				},
			},
			getTransactionBlockErr: errors.New("failed to get transaction block"),

			expectedItemTxHashesFinal: []*chainhash.Hash{testdata.TX2Hash},
		},
		{
			name: "delete expired",
			storedData: []*store.StoreData{
				{
					StoredAt:    storedAt.Add(-400 * time.Hour),
					AnnouncedAt: storedAt.Add(1 * time.Second),
					Hash:        testdata.TX2Hash,
					Status:      metamorph_api.Status_SEEN_ON_NETWORK,
				},
			},

			expectedDeletions:         1,
			expectedItemTxHashesFinal: []*chainhash.Hash{},
		},
		{
			name: "delete expired - deletion fails",
			storedData: []*store.StoreData{
				{
					StoredAt:    storedAt.Add(-400 * time.Hour),
					AnnouncedAt: storedAt.Add(1 * time.Second),
					Hash:        testdata.TX2Hash,
					Status:      metamorph_api.Status_SEEN_ON_NETWORK,
				},
			},
			delErr: errors.New("failed to delete hash"),

			expectedDeletions:         1,
			expectedItemTxHashesFinal: []*chainhash.Hash{testdata.TX2Hash},
		},
		{
			name:          "delete expired - centralised storage",
			isCentralised: true,
			storedData: []*store.StoreData{
				{
					StoredAt:    storedAt.Add(-400 * time.Hour),
					AnnouncedAt: storedAt.Add(1 * time.Second),
					Hash:        testdata.TX2Hash,
					Status:      metamorph_api.Status_SEEN_ON_NETWORK,
				},
			},

			expectedDeletions:         0,
			expectedItemTxHashesFinal: []*chainhash.Hash{testdata.TX2Hash},
		},
	}

	for _, tc := range tt {
		t.Run(tc.name, func(t *testing.T) {

			btxMock := &ClientIMock{
				GetTransactionBlockFunc: func(ctx context.Context, transaction *blocktx_api.Transaction) (*blocktx_api.RegisterTransactionResponse, error) {

					var txResponse *blocktx_api.RegisterTransactionResponse

					// TX2 was mined
					if bytes.Equal(testdata.TX2Hash[:], transaction.Hash[:]) {
						txResponse = &blocktx_api.RegisterTransactionResponse{
							BlockHash:   testdata.Block2Hash[:],
							BlockHeight: 2,
						}
					}

					return txResponse, tc.getTransactionBlockErr
				},
			}
			mtmStore := &MetamorphStoreMock{
				GetUnminedFunc: func(contextMoqParam context.Context, callback func(s *store.StoreData)) error {
					for _, data := range tc.storedData {
						callback(data)
					}
					return nil
				},
				UpdateMinedFunc: func(ctx context.Context, hash *chainhash.Hash, blockHash *chainhash.Hash, blockHeight uint64) error {
					require.Equal(t, testdata.TX2Hash, hash)
					return nil
				},
				UpdateStatusFunc: func(ctx context.Context, hash *chainhash.Hash, status metamorph_api.Status, rejectReason string) error {
					require.Equal(t, bytes.Compare(testdata.TX2Hash[:], hash[:]), 0)
					return tc.updateStatusErr
				},
				GetFunc: func(ctx context.Context, key []byte) (*store.StoreData, error) {
					return &store.StoreData{
						StoredAt:    storedAt,
						AnnouncedAt: storedAt.Add(1 * time.Second),
						Hash:        testdata.TX2Hash,
						Status:      metamorph_api.Status_SEEN_ON_NETWORK,
						CallbackUrl: "http://api.example.com",
						BlockHash:   testdata.Block2Hash,
						BlockHeight: 2,
					}, nil
				},
				DelFunc: func(ctx context.Context, key []byte) error {
					require.Equal(t, testdata.TX2Hash[:], key)
					return tc.delErr
				},
				SetUnlockedFunc: func(ctx context.Context, hashes []*chainhash.Hash) error {
					require.ElementsMatch(t, tc.expectedItemTxHashesFinal, hashes)
					require.Equal(t, len(tc.expectedItemTxHashesFinal), len(hashes))
					return nil
				},
				IsCentralisedFunc: func() bool {
					return tc.isCentralised
				},
				RemoveCallbackerFunc: func(ctx context.Context, hash *chainhash.Hash) error {
					return nil
				},
			}

			processor, err := NewProcessor(mtmStore, pm, btxMock,
				WithProcessExpiredSeenTxsInterval(time.Hour*24),
				WithCacheExpiryTime(time.Hour*24),
				WithNow(func() time.Time {
					return storedAt.Add(1 * time.Hour)
				}),
				WithDataRetentionPeriod(time.Hour*24),
			)
			require.NoError(t, err)
			defer processor.Shutdown()
			require.Equal(t, 0, processor.ProcessorResponseMap.Len())
			processor.LoadUnmined()

			time.Sleep(2 * time.Second)

			allItemHashes := make([]*chainhash.Hash, 0, len(processor.ProcessorResponseMap.Items()))

			for i, item := range processor.ProcessorResponseMap.Items() {
				require.Equal(t, i, *item.Hash)
				allItemHashes = append(allItemHashes, item.Hash)
			}

			require.Equal(t, tc.expectedDeletions, len(mtmStore.DelCalls()))
			require.ElementsMatch(t, tc.expectedItemTxHashesFinal, allItemHashes)
		})
	}
}

func TestProcessTransaction(t *testing.T) {
	t.Run("ProcessTransaction", func(t *testing.T) {
		t.Skip("undeterministic test")
		s, err := sqlite.New(true, "")
		require.NoError(t, err)

<<<<<<< HEAD
		processor, err := NewProcessor(s, pm, nil, nil)
=======
		pm := p2p.NewPeerManagerMock()

		processor, err := NewProcessor(s, pm, nil)
>>>>>>> c5d6de61
		require.NoError(t, err)
		assert.Equal(t, 0, processor.ProcessorResponseMap.Len())

		expectedResponses := []metamorph_api.Status{
			metamorph_api.Status_RECEIVED,
			metamorph_api.Status_STORED,
			metamorph_api.Status_ANNOUNCED_TO_NETWORK,
		}

		responseChannel := make(chan StatusAndError)

		var wg sync.WaitGroup
		wg.Add(len(expectedResponses))
		go func() {
			n := 0
			for response := range responseChannel {
				status := response.Status
				assert.Equal(t, testdata.TX1Hash, response.Hash)
				assert.Equalf(t, expectedResponses[n], status, "Iteration %d: Expected %s, got %s", n, expectedResponses[n].String(), status.String())
				wg.Done()
				n++
			}
		}()

		processor.ProcessTransaction(context.TODO(), &ProcessorRequest{
			Data: &store.StoreData{
				Hash: testdata.TX1Hash,
			},
			ResponseChannel: responseChannel,
		})
		wg.Wait()
		time.Sleep(2 * time.Second)
		assert.Equal(t, 1, processor.ProcessorResponseMap.Len())
		items := processor.ProcessorResponseMap.Items()
		assert.Equal(t, testdata.TX1Hash, items[*testdata.TX1Hash].Hash)
		assert.Equal(t, metamorph_api.Status_ANNOUNCED_TO_NETWORK, items[*testdata.TX1Hash].Status)

		assert.Len(t, pm.AnnounceTransactionCalls(), 1)
		assert.Equal(t, testdata.TX1Hash, pm.AnnounceTransactionCalls()[0].TxHash)

		txStored, err := s.Get(context.Background(), testdata.TX1Hash[:])
		require.NoError(t, err)
		assert.Equal(t, testdata.TX1Hash, txStored.Hash)
	})
}

func Benchmark_ProcessTransaction(b *testing.B) {
	s, err := sqlite.New(true, "") // prevents profiling database code
	require.NoError(b, err)

<<<<<<< HEAD
	processor, err := NewProcessor(s, pm, nil, nil)
=======
	pm := p2p.NewPeerManagerMock()

	processor, err := NewProcessor(s, pm, nil)
>>>>>>> c5d6de61
	require.NoError(b, err)
	assert.Equal(b, 0, processor.ProcessorResponseMap.Len())

	btTx, _ := bt.NewTxFromBytes(testdata.TX1RawBytes)
	b.ResetTimer()
	for i := 0; i < b.N; i++ {
		btTx.Inputs[0].SequenceNumber = uint32(i)
		hash, _ := chainhash.NewHashFromStr(btTx.TxID())
		processor.ProcessTransaction(context.TODO(), &ProcessorRequest{
			Data: &store.StoreData{
				Hash: hash,
			},
		})
	}
}

func TestSendStatusForTransaction(t *testing.T) {
	tt := []struct {
		name                string
		updateStatus        metamorph_api.Status
		txResponseHash      *chainhash.Hash
		txResponseHashValue *ProcessorResponse
		statusErr           error
		updateErr           error

		expectedUpdateStatusCalls int
		expectedStatusUpdated     bool
	}{
		{
			name:         "tx not in response map - no update",
			updateStatus: metamorph_api.Status_ANNOUNCED_TO_NETWORK,

			expectedUpdateStatusCalls: 0,
		},
		{
			name:                "tx in response map - current status REJECTED, new status SEEN_ON_NETWORK - no update",
			updateStatus:        metamorph_api.Status_SEEN_ON_NETWORK,
			txResponseHash:      testdata.TX1Hash,
			txResponseHashValue: NewProcessorResponseWithStatus(testdata.TX1Hash, metamorph_api.Status_REJECTED),

			expectedUpdateStatusCalls: 0,
		},
		{
			name:                "new status ANNOUNCED_TO_NETWORK - update",
			updateStatus:        metamorph_api.Status_ANNOUNCED_TO_NETWORK,
			txResponseHash:      testdata.TX1Hash,
			txResponseHashValue: NewProcessorResponseWithStatus(testdata.TX1Hash, metamorph_api.Status_STORED),

			expectedUpdateStatusCalls: 1,
			expectedStatusUpdated:     true,
		},
		{
			name:                "new status REJECTED - update",
			updateStatus:        metamorph_api.Status_REJECTED,
			txResponseHash:      testdata.TX1Hash,
			txResponseHashValue: NewProcessorResponseWithStatus(testdata.TX1Hash, metamorph_api.Status_SENT_TO_NETWORK),
			statusErr:           errors.New("missing inputs"),

			expectedUpdateStatusCalls: 1,
			expectedStatusUpdated:     true,
		},
		{
			name:                "new status SEEN_ON_NETWORK - update",
			updateStatus:        metamorph_api.Status_SEEN_ON_NETWORK,
			txResponseHash:      testdata.TX1Hash,
			txResponseHashValue: NewProcessorResponseWithStatus(testdata.TX1Hash, metamorph_api.Status_SENT_TO_NETWORK),

			expectedUpdateStatusCalls: 1,
			expectedStatusUpdated:     true,
		},
		{
			name:                "new status ACCEPTED_BY_NETWORK - update",
			updateStatus:        metamorph_api.Status_ACCEPTED_BY_NETWORK,
			txResponseHash:      testdata.TX1Hash,
			txResponseHashValue: NewProcessorResponseWithStatus(testdata.TX1Hash, metamorph_api.Status_SENT_TO_NETWORK),

			expectedUpdateStatusCalls: 1,
			expectedStatusUpdated:     true,
		},
		{
			name:                "new status SENT_TO_NETWORK - update",
			updateStatus:        metamorph_api.Status_SENT_TO_NETWORK,
			txResponseHash:      testdata.TX1Hash,
			txResponseHashValue: NewProcessorResponseWithStatus(testdata.TX1Hash, metamorph_api.Status_REQUESTED_BY_NETWORK),

			expectedUpdateStatusCalls: 1,
			expectedStatusUpdated:     true,
		},
		{
			name:                "new status REQUESTED_BY_NETWORK - update",
			updateStatus:        metamorph_api.Status_REQUESTED_BY_NETWORK,
			txResponseHash:      testdata.TX1Hash,
			txResponseHashValue: NewProcessorResponseWithStatus(testdata.TX1Hash, metamorph_api.Status_STORED),

			expectedUpdateStatusCalls: 1,
			expectedStatusUpdated:     true,
		},
		{
			name:                "new status MINED - update",
			updateStatus:        metamorph_api.Status_MINED,
			txResponseHash:      testdata.TX1Hash,
			txResponseHashValue: NewProcessorResponseWithStatus(testdata.TX1Hash, metamorph_api.Status_SEEN_ON_NETWORK),

			expectedUpdateStatusCalls: 1,
			expectedStatusUpdated:     true,
		},
		{
			name:                "new status MINED - update error",
			updateStatus:        metamorph_api.Status_MINED,
			txResponseHash:      testdata.TX1Hash,
			txResponseHashValue: NewProcessorResponseWithStatus(testdata.TX1Hash, metamorph_api.Status_SEEN_ON_NETWORK),
			updateErr:           errors.New("failed to update status"),

			expectedUpdateStatusCalls: 1,
			expectedStatusUpdated:     true,
		},
	}

	for _, tc := range tt {
		t.Run(tc.name, func(t *testing.T) {
			wg := &sync.WaitGroup{}
			wg.Add(tc.expectedUpdateStatusCalls)
			metamorphStore := &MetamorphStoreMock{
				UpdateStatusFunc: func(ctx context.Context, hash *chainhash.Hash, status metamorph_api.Status, rejectReason string) error {
					require.Equal(t, tc.txResponseHash, hash)
					wg.Done()
					return tc.updateErr
				},
				SetUnlockedFunc: func(ctx context.Context, hashes []*chainhash.Hash) error {
					return nil
				},
			}

<<<<<<< HEAD
			processor, err := NewProcessor(metamorphStore, pm, nil, nil, WithNow(func() time.Time {
=======
			pm := p2p.NewPeerManagerMock()

			processor, err := NewProcessor(metamorphStore, pm, nil, WithNow(func() time.Time {
>>>>>>> c5d6de61
				return time.Date(2023, 10, 1, 13, 0, 0, 0, time.UTC)
			}))

			require.NoError(t, err)
			assert.Equal(t, 0, processor.ProcessorResponseMap.Len())

			if tc.txResponseHash != nil {
				processor.ProcessorResponseMap.Set(tc.txResponseHash, tc.txResponseHashValue)
			}

			statusUpdated, sendErr := processor.SendStatusForTransaction(testdata.TX1Hash, tc.updateStatus, "test", tc.statusErr)
			assert.NoError(t, sendErr)
			assert.Equal(t, tc.expectedStatusUpdated, statusUpdated)

			if waitTimeout(wg, time.Millisecond*200) {
				t.Fatal("status was not updated as expected")
			}

			assert.Equal(t, tc.expectedUpdateStatusCalls, len(metamorphStore.UpdateStatusCalls()))
			processor.Shutdown()
		})
	}
}

// waitTimeout waits for the waitgroup for the specified max timeout.
// Returns true if waiting timed out.
func waitTimeout(wg *sync.WaitGroup, timeout time.Duration) bool {
	c := make(chan struct{})
	go func() {
		defer close(c)
		wg.Wait()
	}()
	select {
	case <-c:
		return false // completed normally
	case <-time.After(timeout):
		return true // timed out
	}
}

func TestSendStatusMinedForTransaction(t *testing.T) {
	t.Run("SendStatusMinedForTransaction known tx", func(t *testing.T) {
		s, err := sqlite.New(true, "")
		require.NoError(t, err)
		setStoreTestData(t, s)

<<<<<<< HEAD
		processor, err := NewProcessor(s, pm, nil, nil)
=======
		pm := p2p.NewPeerManagerMock()

		processor, err := NewProcessor(s, pm, nil)
>>>>>>> c5d6de61
		require.NoError(t, err)
		processor.ProcessorResponseMap.Set(testdata.TX1Hash, NewProcessorResponseWithStatus(
			testdata.TX1Hash,
			metamorph_api.Status_SEEN_ON_NETWORK,
		))
		assert.Equal(t, 1, processor.ProcessorResponseMap.Len())

		ok, sendErr := processor.SendStatusMinedForTransaction(testdata.TX1Hash, testdata.Block1Hash, 1233)
		time.Sleep(100 * time.Millisecond)
		assert.True(t, ok)
		assert.NoError(t, sendErr)
		assert.Equal(t, 0, processor.ProcessorResponseMap.Len())

		txStored, err := s.Get(context.Background(), testdata.TX1Hash[:])
		require.NoError(t, err)
		assert.Equal(t, metamorph_api.Status_MINED, txStored.Status)
	})

<<<<<<< HEAD
	t.Run("SendStatusMinedForTransaction callback", func(t *testing.T) {
		s, err := sqlite.New(true, "")
		require.NoError(t, err)
		setStoreTestData(t, s)

		var wg sync.WaitGroup
		callbackCh := make(chan *callbacker_api.Callback)
		wg.Add(1)
		go func() {
			for cb := range callbackCh {
				assert.Equal(t, metamorph_api.Status_MINED, metamorph_api.Status(cb.Status))
				assert.Equal(t, testdata.TX1Hash.CloneBytes(), cb.Hash)
				assert.Equal(t, testdata.Block1Hash[:], cb.BlockHash)
				assert.Equal(t, uint64(1233), cb.BlockHeight)
				assert.Equal(t, "https://test.com", cb.Url)
				assert.Equal(t, "token", cb.Token)
				wg.Done()
			}
		}()

		processor, err := NewProcessor(s, pm, callbackCh, nil)
		require.NoError(t, err)
		// add the tx to the map
		processor.ProcessorResponseMap.Set(testdata.TX1Hash, NewProcessorResponseWithStatus(
			testdata.TX1Hash,
			metamorph_api.Status_SEEN_ON_NETWORK,
		))

		ok, sendErr := processor.SendStatusMinedForTransaction(testdata.TX1Hash, testdata.Block1Hash, 1233)
		time.Sleep(100 * time.Millisecond)
		assert.True(t, ok)
		assert.NoError(t, sendErr)

		wg.Wait()
	})
=======
	// t.Run("SendStatusMinedForTransaction callback", func(t *testing.T) {
	// 	s, err := metamorphSql.New("sqlite_memory")
	// 	require.NoError(t, err)
	// 	setStoreTestData(t, s)

	// 	pm := p2p.NewPeerManagerMock()

	// 	var wg sync.WaitGroup
	// 	callbackCh := make(chan *callbacker_api.Callback)
	// 	wg.Add(1)
	// 	go func() {
	// 		for cb := range callbackCh {
	// 			assert.Equal(t, metamorph_api.Status_MINED, metamorph_api.Status(cb.Status))
	// 			assert.Equal(t, testdata.TX1Hash.CloneBytes(), cb.Hash)
	// 			assert.Equal(t, testdata.Block1Hash[:], cb.BlockHash)
	// 			assert.Equal(t, uint64(1233), cb.BlockHeight)
	// 			assert.Equal(t, "https://test.com", cb.Url)
	// 			assert.Equal(t, "token", cb.Token)
	// 			wg.Done()
	// 		}
	// 	}()

	// 	processor, err := NewProcessor(s, pm, callbackCh, nil)
	// 	require.NoError(t, err)
	// 	// add the tx to the map
	// 	processor.ProcessorResponseMap.Set(testdata.TX1Hash, processor_response.NewProcessorResponseWithStatus(
	// 		testdata.TX1Hash,
	// 		metamorph_api.Status_SEEN_ON_NETWORK,
	// 	))

	// 	ok, sendErr := processor.SendStatusMinedForTransaction(testdata.TX1Hash, testdata.Block1Hash, 1233)
	// 	time.Sleep(100 * time.Millisecond)
	// 	assert.True(t, ok)
	// 	assert.NoError(t, sendErr)

	// 	wg.Wait()
	// })
>>>>>>> c5d6de61

	t.Run("SendStatusForTransaction known tx - processed", func(t *testing.T) {
		s, err := sqlite.New(true, "")
		require.NoError(t, err)

<<<<<<< HEAD
		processor, err := NewProcessor(s, pm, nil, nil)
=======
		pm := p2p.NewPeerManagerMock()

		processor, err := NewProcessor(s, pm, nil)
>>>>>>> c5d6de61
		require.NoError(t, err)
		assert.Equal(t, 0, processor.ProcessorResponseMap.Len())

		responseChannel := make(chan StatusAndError)

		var wg sync.WaitGroup
		wg.Add(1)
		go func() {
			for response := range responseChannel {
				status := response.Status
				fmt.Printf("response: %s\n", status)
				if status == metamorph_api.Status_ANNOUNCED_TO_NETWORK {
					close(responseChannel)
					time.Sleep(1 * time.Millisecond)
					wg.Done()
					return
				}
			}
		}()

		processor.ProcessTransaction(context.TODO(), &ProcessorRequest{
			Data: &store.StoreData{
				Hash: testdata.TX1Hash,
			},
			ResponseChannel: responseChannel,
		})
		wg.Wait()

		assert.Equal(t, 1, processor.ProcessorResponseMap.Len())

		ok, sendErr := processor.SendStatusMinedForTransaction(testdata.TX1Hash, testdata.Block1Hash, 1233)
		time.Sleep(10 * time.Millisecond)
		assert.True(t, ok)
		assert.NoError(t, sendErr)
		assert.Equal(t, 0, processor.ProcessorResponseMap.Len(), "should have been removed from the map")

		txStored, err := s.Get(context.Background(), testdata.TX1Hash[:])
		require.NoError(t, err)
		assert.Equal(t, metamorph_api.Status_MINED, txStored.Status)
	})
}

func BenchmarkProcessTransaction(b *testing.B) {
	direName := fmt.Sprintf("./test-benchmark-%s", random.String(6))
	s, err := badger.New(direName)
	require.NoError(b, err)
	defer func() {
		_ = s.Close(context.Background())
		_ = os.RemoveAll(direName)
	}()

<<<<<<< HEAD
	processor, err := NewProcessor(s, pm, nil, nil)
=======
	pm := p2p.NewPeerManagerMock()
	processor, err := NewProcessor(s, pm, nil)
>>>>>>> c5d6de61
	require.NoError(b, err)
	assert.Equal(b, 0, processor.ProcessorResponseMap.Len())

	txs := make(map[string]*chainhash.Hash)

	b.ResetTimer()
	for i := 0; i < b.N; i++ {
		txID := fmt.Sprintf("%x", i)

		txHash := chainhash.HashH([]byte(txID))

		txs[txID] = &txHash

		processor.ProcessTransaction(context.TODO(), &ProcessorRequest{
			Data: &store.StoreData{
				Hash:   &txHash,
				Status: metamorph_api.Status_UNKNOWN,
				RawTx:  testdata.TX1RawBytes,
			},
		})
	}
	b.StopTimer()

	// wait for the last ResponseItems to be written to the store
	time.Sleep(1 * time.Second)
}

func TestProcessExpiredSeenTransactions(t *testing.T) {
	txsBlocks := []*blocktx_api.TransactionBlock{
		{
			BlockHash:       testdata.Block1Hash[:],
			BlockHeight:     1234,
			TransactionHash: testdata.TX1Hash[:],
		},
		{
			BlockHash:       testdata.Block1Hash[:],
			BlockHeight:     1234,
			TransactionHash: testdata.TX2Hash[:],
		},
		{
			BlockHash:       testdata.Block1Hash[:],
			BlockHeight:     1234,
			TransactionHash: testdata.TX3Hash[:],
		},
	}

	tt := []struct {
		name                    string
		blocks                  []*blocktx_api.TransactionBlock
		getTransactionBlocksErr error
		updateMinedErr          error

		expectedNrOfUpdates         int
		expectedNrOfBlockTxRequests int
	}{
		{
			name:   "expired seen txs",
			blocks: txsBlocks,

			expectedNrOfUpdates:         3,
			expectedNrOfBlockTxRequests: 1,
		},
		{
			name:                    "failed to get transaction blocks",
			getTransactionBlocksErr: errors.New("failed to get transaction blocks"),

			expectedNrOfUpdates:         0,
			expectedNrOfBlockTxRequests: 1,
		},
		{
			name: "failed to parse block hash",
			blocks: []*blocktx_api.TransactionBlock{{
				BlockHash: []byte("not a valid block hash"),
			}},

			expectedNrOfUpdates:         0,
			expectedNrOfBlockTxRequests: 1,
		},
		{
			name:           "failed to update mined",
			blocks:         txsBlocks,
			updateMinedErr: errors.New("failed to update mined"),

			expectedNrOfUpdates:         3,
			expectedNrOfBlockTxRequests: 1,
		},
		{
			name: "failed to get tx from response map",
			blocks: []*blocktx_api.TransactionBlock{
				{
					BlockHash:       testdata.Block1Hash[:],
					BlockHeight:     1234,
					TransactionHash: testdata.TX4Hash[:],
				},
			},

			expectedNrOfUpdates:         0,
			expectedNrOfBlockTxRequests: 1,
		},
	}

	for _, tc := range tt {
		t.Run(tc.name, func(t *testing.T) {

			metamorphStore := &MetamorphStoreMock{
				GetFunc: func(ctx context.Context, key []byte) (*store.StoreData, error) {
					return &store.StoreData{Hash: testdata.TX2Hash}, nil
				},
				UpdateMinedFunc: func(ctx context.Context, hash *chainhash.Hash, blockHash *chainhash.Hash, blockHeight uint64) error {
					require.Condition(t, func() (success bool) {
						oneOfHash := hash.IsEqual(testdata.TX1Hash) || hash.IsEqual(testdata.TX2Hash) || hash.IsEqual(testdata.TX3Hash)
						isBlockHeight := blockHeight == 1234
						isBlockHash := blockHash.IsEqual(testdata.Block1Hash)
						return oneOfHash && isBlockHeight && isBlockHash
					})

					return tc.updateMinedErr
				},
				SetUnlockedFunc: func(ctx context.Context, hashes []*chainhash.Hash) error { return nil },
				RemoveCallbackerFunc: func(ctx context.Context, hash *chainhash.Hash) error {
					return nil
				},
			}
			btxMock := &ClientIMock{
				GetTransactionBlocksFunc: func(ctx context.Context, transaction *blocktx_api.Transactions) (*blocktx_api.TransactionBlocks, error) {
					require.Equal(t, 3, len(transaction.Transactions))

					return &blocktx_api.TransactionBlocks{TransactionBlocks: tc.blocks}, tc.getTransactionBlocksErr
				},
			}

<<<<<<< HEAD
			processor, err := NewProcessor(metamorphStore, pm, nil, btxMock,
=======
			pm := p2p.NewPeerManagerMock()
			processor, err := NewProcessor(metamorphStore, pm, btxMock,
>>>>>>> c5d6de61
				WithProcessExpiredSeenTxsInterval(20*time.Millisecond),
				WithProcessExpiredTxsInterval(time.Hour),
			)
			require.NoError(t, err)
			defer processor.Shutdown()

			require.Equal(t, 0, processor.ProcessorResponseMap.Len())

			processor.ProcessorResponseMap.Set(testdata.TX1Hash, NewProcessorResponseWithStatus(testdata.TX1Hash, metamorph_api.Status_SEEN_ON_NETWORK))
			processor.ProcessorResponseMap.Set(testdata.TX2Hash, NewProcessorResponseWithStatus(testdata.TX2Hash, metamorph_api.Status_SEEN_ON_NETWORK))
			processor.ProcessorResponseMap.Set(testdata.TX3Hash, NewProcessorResponseWithStatus(testdata.TX3Hash, metamorph_api.Status_SEEN_ON_NETWORK))

			time.Sleep(25 * time.Millisecond)

			require.Equal(t, tc.expectedNrOfUpdates, len(metamorphStore.UpdateMinedCalls()))
			require.Equal(t, tc.expectedNrOfBlockTxRequests, len(btxMock.GetTransactionBlocksCalls()))
		})
	}
}

func TestProcessExpiredTransactions(t *testing.T) {
	tt := []struct {
		name    string
		retries uint32
	}{
		{
			name:    "expired txs - 0 retries",
			retries: 0,
		},
		{
			name:    "expired txs - 0 retries",
			retries: 16,
		},
	}

	for _, tc := range tt {
		t.Run(tc.name, func(t *testing.T) {
<<<<<<< HEAD
			metamorphStore := &MetamorphStoreMock{SetUnlockedFunc: func(ctx context.Context, hashes []*chainhash.Hash) error { return nil }}

			processor, err := NewProcessor(metamorphStore, pm, nil, nil,
=======
			metamorphStore := &MetamorphStoreMock{
				GetFunc: func(ctx context.Context, key []byte) (*store.StoreData, error) {
					return &store.StoreData{Hash: testdata.TX2Hash}, nil
				},
				SetUnlockedFunc: func(ctx context.Context, hashes []*chainhash.Hash) error { return nil },
				RemoveCallbackerFunc: func(ctx context.Context, hash *chainhash.Hash) error {
					return nil
				},
			}
			pm := p2p.NewPeerManagerMock()
			processor, err := NewProcessor(metamorphStore, pm, nil,
>>>>>>> c5d6de61
				WithProcessExpiredSeenTxsInterval(time.Hour),
				WithProcessExpiredTxsInterval(time.Millisecond*20),
				WithNow(func() time.Time {
					return time.Date(2033, 1, 1, 1, 0, 0, 0, time.UTC)
				}),
			)
			require.NoError(t, err)
			defer processor.Shutdown()

			require.Equal(t, 0, processor.ProcessorResponseMap.Len())

			respSent := NewProcessorResponseWithStatus(testdata.TX1Hash, metamorph_api.Status_SENT_TO_NETWORK)
			respSent.Retries.Add(tc.retries)

			respAnnounced := NewProcessorResponseWithStatus(testdata.TX2Hash, metamorph_api.Status_ANNOUNCED_TO_NETWORK)
			respAnnounced.Retries.Add(tc.retries)

			respAccepted := NewProcessorResponseWithStatus(testdata.TX3Hash, metamorph_api.Status_ACCEPTED_BY_NETWORK)
			respAccepted.Retries.Add(tc.retries)

			processor.ProcessorResponseMap.Set(testdata.TX1Hash, respSent)
			processor.ProcessorResponseMap.Set(testdata.TX2Hash, respAnnounced)
			processor.ProcessorResponseMap.Set(testdata.TX3Hash, respAccepted)

			time.Sleep(50 * time.Millisecond)
		})
	}
}<|MERGE_RESOLUTION|>--- conflicted
+++ resolved
@@ -12,6 +12,7 @@
 	"time"
 
 	"github.com/bitcoin-sv/arc/blocktx/blocktx_api"
+	"github.com/bitcoin-sv/arc/callbacker/callbacker_api"
 	. "github.com/bitcoin-sv/arc/metamorph"
 	"github.com/bitcoin-sv/arc/metamorph/metamorph_api"
 	. "github.com/bitcoin-sv/arc/metamorph/mocks"
@@ -337,13 +338,7 @@
 		s, err := sqlite.New(true, "")
 		require.NoError(t, err)
 
-<<<<<<< HEAD
 		processor, err := NewProcessor(s, pm, nil, nil)
-=======
-		pm := p2p.NewPeerManagerMock()
-
-		processor, err := NewProcessor(s, pm, nil)
->>>>>>> c5d6de61
 		require.NoError(t, err)
 		assert.Equal(t, 0, processor.ProcessorResponseMap.Len())
 
@@ -394,13 +389,7 @@
 	s, err := sqlite.New(true, "") // prevents profiling database code
 	require.NoError(b, err)
 
-<<<<<<< HEAD
 	processor, err := NewProcessor(s, pm, nil, nil)
-=======
-	pm := p2p.NewPeerManagerMock()
-
-	processor, err := NewProcessor(s, pm, nil)
->>>>>>> c5d6de61
 	require.NoError(b, err)
 	assert.Equal(b, 0, processor.ProcessorResponseMap.Len())
 
@@ -534,13 +523,7 @@
 				},
 			}
 
-<<<<<<< HEAD
 			processor, err := NewProcessor(metamorphStore, pm, nil, nil, WithNow(func() time.Time {
-=======
-			pm := p2p.NewPeerManagerMock()
-
-			processor, err := NewProcessor(metamorphStore, pm, nil, WithNow(func() time.Time {
->>>>>>> c5d6de61
 				return time.Date(2023, 10, 1, 13, 0, 0, 0, time.UTC)
 			}))
 
@@ -587,13 +570,7 @@
 		require.NoError(t, err)
 		setStoreTestData(t, s)
 
-<<<<<<< HEAD
 		processor, err := NewProcessor(s, pm, nil, nil)
-=======
-		pm := p2p.NewPeerManagerMock()
-
-		processor, err := NewProcessor(s, pm, nil)
->>>>>>> c5d6de61
 		require.NoError(t, err)
 		processor.ProcessorResponseMap.Set(testdata.TX1Hash, NewProcessorResponseWithStatus(
 			testdata.TX1Hash,
@@ -612,7 +589,6 @@
 		assert.Equal(t, metamorph_api.Status_MINED, txStored.Status)
 	})
 
-<<<<<<< HEAD
 	t.Run("SendStatusMinedForTransaction callback", func(t *testing.T) {
 		s, err := sqlite.New(true, "")
 		require.NoError(t, err)
@@ -633,7 +609,7 @@
 			}
 		}()
 
-		processor, err := NewProcessor(s, pm, callbackCh, nil)
+		processor, err := NewProcessor(s, pm, nil, nil)
 		require.NoError(t, err)
 		// add the tx to the map
 		processor.ProcessorResponseMap.Set(testdata.TX1Hash, NewProcessorResponseWithStatus(
@@ -648,57 +624,12 @@
 
 		wg.Wait()
 	})
-=======
-	// t.Run("SendStatusMinedForTransaction callback", func(t *testing.T) {
-	// 	s, err := metamorphSql.New("sqlite_memory")
-	// 	require.NoError(t, err)
-	// 	setStoreTestData(t, s)
-
-	// 	pm := p2p.NewPeerManagerMock()
-
-	// 	var wg sync.WaitGroup
-	// 	callbackCh := make(chan *callbacker_api.Callback)
-	// 	wg.Add(1)
-	// 	go func() {
-	// 		for cb := range callbackCh {
-	// 			assert.Equal(t, metamorph_api.Status_MINED, metamorph_api.Status(cb.Status))
-	// 			assert.Equal(t, testdata.TX1Hash.CloneBytes(), cb.Hash)
-	// 			assert.Equal(t, testdata.Block1Hash[:], cb.BlockHash)
-	// 			assert.Equal(t, uint64(1233), cb.BlockHeight)
-	// 			assert.Equal(t, "https://test.com", cb.Url)
-	// 			assert.Equal(t, "token", cb.Token)
-	// 			wg.Done()
-	// 		}
-	// 	}()
-
-	// 	processor, err := NewProcessor(s, pm, callbackCh, nil)
-	// 	require.NoError(t, err)
-	// 	// add the tx to the map
-	// 	processor.ProcessorResponseMap.Set(testdata.TX1Hash, processor_response.NewProcessorResponseWithStatus(
-	// 		testdata.TX1Hash,
-	// 		metamorph_api.Status_SEEN_ON_NETWORK,
-	// 	))
-
-	// 	ok, sendErr := processor.SendStatusMinedForTransaction(testdata.TX1Hash, testdata.Block1Hash, 1233)
-	// 	time.Sleep(100 * time.Millisecond)
-	// 	assert.True(t, ok)
-	// 	assert.NoError(t, sendErr)
-
-	// 	wg.Wait()
-	// })
->>>>>>> c5d6de61
 
 	t.Run("SendStatusForTransaction known tx - processed", func(t *testing.T) {
 		s, err := sqlite.New(true, "")
 		require.NoError(t, err)
 
-<<<<<<< HEAD
 		processor, err := NewProcessor(s, pm, nil, nil)
-=======
-		pm := p2p.NewPeerManagerMock()
-
-		processor, err := NewProcessor(s, pm, nil)
->>>>>>> c5d6de61
 		require.NoError(t, err)
 		assert.Equal(t, 0, processor.ProcessorResponseMap.Len())
 
@@ -750,12 +681,7 @@
 		_ = os.RemoveAll(direName)
 	}()
 
-<<<<<<< HEAD
 	processor, err := NewProcessor(s, pm, nil, nil)
-=======
-	pm := p2p.NewPeerManagerMock()
-	processor, err := NewProcessor(s, pm, nil)
->>>>>>> c5d6de61
 	require.NoError(b, err)
 	assert.Equal(b, 0, processor.ProcessorResponseMap.Len())
 
@@ -887,12 +813,7 @@
 				},
 			}
 
-<<<<<<< HEAD
 			processor, err := NewProcessor(metamorphStore, pm, nil, btxMock,
-=======
-			pm := p2p.NewPeerManagerMock()
-			processor, err := NewProcessor(metamorphStore, pm, btxMock,
->>>>>>> c5d6de61
 				WithProcessExpiredSeenTxsInterval(20*time.Millisecond),
 				WithProcessExpiredTxsInterval(time.Hour),
 			)
@@ -930,23 +851,9 @@
 
 	for _, tc := range tt {
 		t.Run(tc.name, func(t *testing.T) {
-<<<<<<< HEAD
 			metamorphStore := &MetamorphStoreMock{SetUnlockedFunc: func(ctx context.Context, hashes []*chainhash.Hash) error { return nil }}
 
 			processor, err := NewProcessor(metamorphStore, pm, nil, nil,
-=======
-			metamorphStore := &MetamorphStoreMock{
-				GetFunc: func(ctx context.Context, key []byte) (*store.StoreData, error) {
-					return &store.StoreData{Hash: testdata.TX2Hash}, nil
-				},
-				SetUnlockedFunc: func(ctx context.Context, hashes []*chainhash.Hash) error { return nil },
-				RemoveCallbackerFunc: func(ctx context.Context, hash *chainhash.Hash) error {
-					return nil
-				},
-			}
-			pm := p2p.NewPeerManagerMock()
-			processor, err := NewProcessor(metamorphStore, pm, nil,
->>>>>>> c5d6de61
 				WithProcessExpiredSeenTxsInterval(time.Hour),
 				WithProcessExpiredTxsInterval(time.Millisecond*20),
 				WithNow(func() time.Time {
