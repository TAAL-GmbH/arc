--- conflicted
+++ resolved
@@ -3,33 +3,6 @@
 import "time"
 
 type Block struct {
-<<<<<<< HEAD
-	ID           int        `db:"id"`
-	Hash         string     `db:"hash"`
-	PreviousHash string     `db:"prevhash"`
-	MerkleRoot   string     `db:"merkleroot"`
-	Height       int        `db:"height"`
-	Orphaned     bool       `db:"orphanedyn"`
-	Processed    bool       `db:"processed"`
-	ProcessedAt  *time.Time `db:"processed_at"`
-	InsertedAt   *time.Time `db:"inserted_at"`
-	Size         *int64     `db:"size"`
-	TxCount      *int64     `db:"tx_count"`
-	MerklePath   *string    `db:"merkle_path"`
-}
-
-type Transaction struct {
-	ID         int    `db:"id"`
-	Hash       string `db:"hash"`
-	Source     string `db:"source"`
-	MerklePath string `db:"merkle_path"`
-}
-
-type BlockTransactionMap struct {
-	BlockID       int   `db:"blockid"`
-	TransactionID int   `db:"txid"`
-	Pos           int64 `db:"pos"`
-=======
 	ID           int64     `db:"id"`
 	Hash         string    `db:"hash"`
 	PreviousHash string    `db:"prevhash"`
@@ -57,5 +30,9 @@
 	TransactionID int64     `db:"txid"`
 	Pos           int64     `db:"pos"`
 	InsertedAt    time.Time `db:"inserted_at"`
->>>>>>> f17f1415
+}
+
+type BlockTransactions struct {
+	BlockID      int
+	Transactions []Transaction
 }